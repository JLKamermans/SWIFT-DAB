# This file is part of SWIFT.
# Copyright (C) 2012 pedro.gonnet@durham.ac.uk.
#               2016 p.w.draper@durham.ac.uk.
#
# This program is free software: you can redistribute it and/or modify
# it under the terms of the GNU General Public License as published by
# the Free Software Foundation, either version 3 of the License, or
# (at your option) any later version.
#
# This program is distributed in the hope that it will be useful,
# but WITHOUT ANY WARRANTY; without even the implied warranty of
# MERCHANTABILITY or FITNESS FOR A PARTICULAR PURPOSE.  See the
# GNU General Public License for more details.
#
# You should have received a copy of the GNU General Public License
# along with this program.  If not, see <http://www.gnu.org/licenses/>.

# Init the project.
AC_INIT([SWIFT],[0.7.0],[https://gitlab.cosma.dur.ac.uk/swift/swiftsim])
swift_config_flags="$*"

AC_COPYRIGHT
AC_CONFIG_SRCDIR([src/space.c])
AC_CONFIG_AUX_DIR([.])
AM_INIT_AUTOMAKE([subdir-objects])

# Add local macro collection.
AC_CONFIG_MACRO_DIR([m4])

# Stop default CFLAGS from anyone except the environment.
: ${CFLAGS=""}

# Generate header file.
AM_CONFIG_HEADER(config.h)

# Find and test the compiler.
AX_CHECK_ENABLE_DEBUG
AC_PROG_CC
AM_PROG_CC_C_O

# If debug is selected then we also define SWIFT_DEVELOP_MODE to control
# any developer code options.
if test "x$ax_enable_debug" != "xno"; then
   AC_DEFINE([SWIFT_DEVELOP_MODE],1,[Enable developer code options])
fi

# Enable POSIX and platform extension preprocessor macros.
AC_USE_SYSTEM_EXTENSIONS

# Check for compiler version and vendor.
AX_COMPILER_VENDOR
AX_COMPILER_VERSION

#  Restrict support.
AC_C_RESTRICT

# Interprocedural optimization support. Needs special handling for linking and
# archiving as well as compilation with Intels, needs to be done before
# libtool is configured (to use correct LD).
AC_ARG_ENABLE([ipo],
   [AS_HELP_STRING([--enable-ipo],
     [Enable interprocedural optimization @<:@no/yes@:>@]
   )],
   [enable_ipo="$enableval"],
   [enable_ipo="no"]
)

if test "$enable_ipo" = "yes"; then
   if test "$ax_cv_c_compiler_vendor" = "intel"; then
      CFLAGS="$CFLAGS -ip -ipo"
      LDFLAGS="$LDFLAGS -ipo"
      : ${AR="xiar"}
      : ${LD="xild"}
      AC_MSG_RESULT([added Intel interprocedural optimization support])
   elif test "$ax_cv_c_compiler_vendor" = "gnu"; then
      CFLAGS="$CFLAGS -flto"
      LDFLAGS="$LDFLAGS -flto"
      AC_MSG_RESULT([added GCC interprocedural optimization support])
   elif test "$ax_cv_c_compiler_vendor" = "clang"; then
      CFLAGS="$CFLAGS -emit-llvm"
      AC_MSG_RESULT([added LLVM interprocedural optimization support])
   else
      AC_MSG_WARN([Compiler does not support interprocedural optimization])
   fi
fi

# Check for MPI. Need to do this before characterising the compiler (C99 mode),
# as this changes the compiler.
# We should consider using AX_PROG_CC_MPI to replace AC_PROG_CC when compiling
# whole applications. There are issues with mixing compilers when using this
# macro. See
# http://lists.gnu.org/archive/html/autoconf-archive-maintainers/2011-05/msg00004.html.
AC_ARG_ENABLE([mpi],
    [AS_HELP_STRING([--enable-mpi],
      [Compile with functionality for distributed-memory parallelism using MPI @<:@yes/no@:>@]
    )],
    [enable_mpi="$enableval"],
    [enable_mpi="yes"]
)
good_mpi="yes"
if test "$enable_mpi" = "yes"; then
    AX_MPI([CC="$MPICC" AC_DEFINE(HAVE_MPI, 1, [Define if you have the MPI library.]) ])
    MPI_LIBRARY="Unknown MPI"

    # Various MPI implementations require additional libraries when also using
    # threads. Use mpirun (on PATH) as that seems to be only command with
    # version flag, allow MPIRUN to override for systems that insist on
    # a non-standard name (PRACE).
    : ${MPIRUN='mpirun'}
    if test "$MPIRUN" = "mpirun"; then
       AC_PATH_PROG([MPIRUN],[mpirun],[notfound])
    fi
    if test "$MPIRUN" = "notfound"; then
       # This may not be fatal (some systems do not allow mpirun on
       # development nodes)., so push on.
       AC_MSG_WARN([Cannot find mpirun command on PATH, thread support may not be correct])
    else
       # Special options we know about.
       # Intel: -mt_mpi
       # PLATFORM: -lmtmpi
       # OpenMPI: nothing, but library should be built correctly.
       # Set MPI_THREAD_LIBS and add to linker commands as necessary.
       AC_MSG_CHECKING([MPI threads options])
       version=`$MPIRUN -version 2>&1`
       case "$version" in
         *Intel*MPI*)
            MPI_THREAD_LIBS="-mt_mpi"
            MPI_LIBRARY="Intel MPI"
            AC_MSG_RESULT([Intel MPI])
         ;;
         *Platform*)
            MPI_THREAD_LIBS="-lmtmpi"
            MPI_LIBRARY="PLATFORM MPI"
            AC_MSG_RESULT([PLATFORM MPI])
         ;;
         *"Open MPI"*)
            MPI_THREAD_LIBS=""
            MPI_LIBRARY="Open MPI"
            AC_MSG_RESULT([Open MPI])
            #  OpenMPI should be 1.8.6 or later, if not complain.
            #  Version is last word on first line of -version output.
            revision=`mpirun -version 2>&1 | grep "Open MPI" | awk '{print $NF}'`
            AX_COMPARE_VERSION( $revision, [ge], [1.8.6],,[good_mpi="no"] )
            if test "$good_mpi" = "no"; then
                AC_MSG_WARN([
    Open MPI version should be at least 1.8.6 (is $revision)])
                enable_mpi="yes (but with warning)"
            fi
         ;;
         *)
            MPI_THREAD_LIBS=""
            AC_MSG_RESULT([unknown])
         ;;
       esac
       AC_SUBST([MPI_THREAD_LIBS])
    fi
    AC_DEFINE_UNQUOTED([SWIFT_MPI_LIBRARY], ["$MPI_LIBRARY"], [The MPI library name, if known.])
fi
AM_CONDITIONAL([HAVEMPI],[test $enable_mpi = "yes"])

# Indicate that MPIRUN can be modified by an environment variable
AC_ARG_VAR(MPIRUN, Path to the mpirun command if non-standard)

# Add libtool support (now that CC is defined).
LT_INIT

# Need C99 and inline support.
AC_PROG_CC_C99
AC_C_INLINE

# If debugging try to show inlined functions.
if test "x$enable_debug" = "xyes"; then
   #  Show inlined functions.
   if test "$ax_cv_c_compiler_vendor" = "gnu"; then
      # Would like to use -gdwarf and let the compiler pick a good version
      # but that doesn't always work.
      AX_CHECK_COMPILE_FLAG([-gdwarf -fvar-tracking-assignments],
        [inline_EXTRA_FLAGS="-gdwarf -fvar-tracking-assignments"],
        [inline_EXTRA_FLAGS="-gdwarf-2 -fvar-tracking-assignments"])
      CFLAGS="$CFLAGS $inline_EXTRA_FLAGS"
   elif test "$ax_cv_c_compiler_vendor" = "intel"; then
      CFLAGS="$CFLAGS -debug inline-debug-info"
   fi
fi

# Check if task debugging is on.
AC_ARG_ENABLE([task-debugging],
   [AS_HELP_STRING([--enable-task-debugging],
     [Store task timing information and generate task dump files @<:@yes/no@:>@]
   )],
   [enable_task_debugging="$enableval"],
   [enable_task_debugging="no"]
)
if test "$enable_task_debugging" = "yes"; then
   AC_DEFINE([SWIFT_DEBUG_TASKS],1,[Enable task debugging])
fi

# Check if threadpool debugging is on.
AC_ARG_ENABLE([threadpool-debugging],
   [AS_HELP_STRING([--enable-threadpool-debugging],
     [Store threadpool mapper timing information and generate threadpool dump files @<:@yes/no@:>@]
   )],
   [enable_threadpool_debugging="$enableval"],
   [enable_threadpool_debugging="no"]
)
if test "$enable_threadpool_debugging" = "yes"; then
   AC_DEFINE([SWIFT_DEBUG_THREADPOOL],1,[Enable threadpool debugging])
   LDFLAGS="$LDFLAGS -rdynamic"
fi

# Check if the general timers are switched on.
AC_ARG_ENABLE([timers],
   [AS_HELP_STRING([--enable-timers],
     [Activate the basic timers @<:@yes/no@:>@]
   )],
   [enable_timers="$enableval"],
   [enable_timers="no"]
)
if test "$enable_timers" = "yes"; then
   AC_DEFINE([SWIFT_USE_TIMERS],1,[Enable individual timers])
fi

# Check if expensive debugging is on.
AC_ARG_ENABLE([debugging-checks],
   [AS_HELP_STRING([--enable-debugging-checks],
     [Activate expensive consistency checks @<:@yes/no@:>@]
   )],
   [enable_debugging_checks="$enableval"],
   [enable_debugging_checks="no"]
)
if test "$enable_debugging_checks" = "yes"; then
   AC_DEFINE([SWIFT_DEBUG_CHECKS],1,[Enable expensive debugging])
fi

# Check if using our custom icbrtf is enalbled.
AC_ARG_ENABLE([custom-icbrtf],
   [AS_HELP_STRING([--enable-custom-icbrtf],
     [Use SWIFT's custom icbrtf function instead of the system cbrtf @<:@yes/no@:>@]
   )],
   [enable_custom_icbrtf="$enableval"],
   [enable_custom_icbrtf="no"]
)
if test "$enable_custom_icbrtf" = "yes"; then
   AC_DEFINE([WITH_ICBRTF],1,[Enable custom icbrtf])
fi

# Check whether we want to default to naive cell interactions
AC_ARG_ENABLE([naive-interactions],
   [AS_HELP_STRING([--enable-naive-interactions],
     [Activate use of naive cell interaction functions @<:@yes/no@:>@]
   )],
   [enable_naive_interactions="$enableval"],
   [enable_naive_interactions="no"]
)
if test "$enable_naive_interactions" = "yes"; then
   AC_DEFINE([SWIFT_USE_NAIVE_INTERACTIONS],1,[Enable use of naive cell interaction functions])
fi

# Check if gravity force checks are on for some particles.
AC_ARG_ENABLE([gravity-force-checks],
   [AS_HELP_STRING([--enable-gravity-force-checks],
     [Activate expensive brute-force gravity checks for a fraction 1/N of all particles @<:@N@:>@]
   )],
   [gravity_force_checks="$enableval"],
   [gravity_force_checks="no"]
)
if test "$gravity_force_checks" == "yes"; then
   AC_MSG_ERROR(Need to specify the fraction of particles to check when using --enable-gravity-force-checks!)
elif test "$gravity_force_checks" != "no"; then
   AC_DEFINE_UNQUOTED([SWIFT_GRAVITY_FORCE_CHECKS], [$enableval] ,[Enable gravity brute-force checks])
fi

# Check if we want to zero the gravity forces for all particles below some ID.
AC_ARG_ENABLE([no-gravity-below-id],
   [AS_HELP_STRING([--enable-no-gravity-below-id],
     [Zeros the gravitational acceleration of all particles with an ID smaller than @<:@N@:>@]
   )],
   [no_gravity_below_id="$enableval"],
   [no_gravity_below_id="no"]
)
if test "$no_gravity_below_id" == "yes"; then
   AC_MSG_ERROR(Need to specify the ID below which particles get zero forces when using --enable-no-gravity-below-id!)
elif test "$no_gravity_below_id" != "no"; then
   AC_DEFINE_UNQUOTED([SWIFT_NO_GRAVITY_BELOW_ID], [$enableval] ,[Particles with smaller ID than this will have zero gravity forces])
fi


# Define HAVE_POSIX_MEMALIGN if it works.
AX_FUNC_POSIX_MEMALIGN

# Only optimize if allowed, otherwise assume user will set CFLAGS as
# appropriate.
AC_ARG_ENABLE([optimization],
   [AS_HELP_STRING([--enable-optimization],
     [Enable compile time optimization flags for host @<:@yes/no@:>@]
   )],
   [enable_opt="$enableval"],
   [enable_opt="yes"]
)

#  Disable vectorisation for known compilers. This switches off optimizations
#  that could be enabled above, so in general should be appended. Slightly odd
#  implementation as want to describe as --disable-vec, but macro is enable
#  (there is no enable action).
AC_ARG_ENABLE([vec],
   [AS_HELP_STRING([--disable-vec],
     [Disable vectorization]
   )],
   [enable_vec="$enableval"],
   [enable_vec="yes"]
)

HAVEVECTORIZATION=0

if test "$enable_opt" = "yes" ; then

   # Add code optimisation flags and tuning to host. This is a funny macro
   # that does not like CFLAGS being already set. Work around that as we have
   # at least set it to "", so it is set.
   ac_test_CFLAGS="no"
   old_CFLAGS="$CFLAGS"
   AX_CC_MAXOPT
   ac_test_CFLAGS="yes"
   CFLAGS="$old_CFLAGS $CFLAGS"

   # Check SSE & AVX support (some overlap with AX_CC_MAXOPT).
   # Don't use the SIMD_FLAGS result with Intel compilers. The -x<code>
   # value from AX_CC_MAXOPT should be sufficient.
   AX_EXT
   if test "$SIMD_FLAGS" != ""; then
       if test "$ax_cv_c_compiler_vendor" != "intel"; then
           CFLAGS="$CFLAGS $SIMD_FLAGS"
       fi
   fi


   if test "$enable_vec" = "no"; then
      if test "$ax_cv_c_compiler_vendor" = "intel"; then
      	 CFLAGS="$CFLAGS -no-vec -no-simd"
      	 AC_MSG_RESULT([disabled Intel vectorization])
      elif test "$ax_cv_c_compiler_vendor" = "gnu"; then
      	 CFLAGS="$CFLAGS -fno-tree-vectorize"
      	 AC_MSG_RESULT([disabled GCC vectorization])
      elif test "$ax_cv_c_compiler_vendor" = "clang"; then
         CFLAGS="$CFLAGS -fno-vectorize -fno-slp-vectorize"
         AC_MSG_RESULT([disabled clang vectorization])
      else
         AC_MSG_WARN([Do not know how to disable vectorization for this compiler])
      fi
   else
      AC_DEFINE([WITH_VECTORIZATION],1,[Enable vectorization])
      HAVEVECTORIZATION=1
   fi
fi
AM_CONDITIONAL([HAVEVECTORIZATION],[test -n "$HAVEVECTORIZATION"])


# Add address sanitizer options to flags, if requested. Only useful for GCC
# version 4.8 and later and clang.
AC_ARG_ENABLE([sanitizer],
   [AS_HELP_STRING([--enable-sanitizer],
     [Enable memory error detection using address sanitizer @<:@no/yes@:>@]
   )],
   [enable_san="$enableval"],
   [enable_san="no"]
)

if test "$enable_san" = "yes"; then
   if test "$ax_cv_c_compiler_vendor" = "gnu"; then
      AX_COMPARE_VERSION( $ax_cv_c_compiler_version, [ge], [4.8.0],
                          [enable_san="yes"], [enable_san="no"] )
   elif test "$ax_cv_c_compiler_vendor" = "clang"; then
      AX_COMPARE_VERSION( $ax_cv_c_compiler_version, [ge], [3.2.0],
                          [enable_san="yes"], [enable_san="no"] )
   fi
   if test "$enable_san" = "yes"; then
      CFLAGS="$CFLAGS -fsanitize=address -fno-omit-frame-pointer"
      AC_MSG_RESULT([added address sanitizer support])
   else
      AC_MSG_WARN([Compiler does not support address sanitizer option])
   fi
fi

# Add the undefined sanitizer option to flags. Only useful for GCC
# version 4.9 and later and clang to detected undefined code behaviour
# such as integer overflow and memory alignment issues.
AC_ARG_ENABLE([undefined-sanitizer],
   [AS_HELP_STRING([--enable-undefined-sanitizer],
     [Enable detection of code that causes undefined behaviour @<:@no/yes@:>@]
   )],
   [enable_ubsan="$enableval"],
   [enable_ubsan="no"]
)

if test "$enable_ubsan" = "yes"; then
   if test "$ax_cv_c_compiler_vendor" = "gnu"; then
      AX_COMPARE_VERSION( $ax_cv_c_compiler_version, [ge], [4.9.0],
                          [enable_ubsan="yes"], [enable_ubsan="no"] )
   elif test "$ax_cv_c_compiler_vendor" = "clang"; then
      AX_COMPARE_VERSION( $ax_cv_c_compiler_version, [ge], [3.7.0],
                          [enable_ubsan="yes"], [enable_ubsan="no"] )
   fi
   if test "$enable_ubsan" = "yes"; then
      CFLAGS="$CFLAGS -fsanitize=undefined"
      AC_MSG_RESULT([added undefined sanitizer support])
   else
      AC_MSG_WARN([Compiler does not support undefined sanitizer option])
   fi
fi

# Autoconf stuff.
AC_PROG_INSTALL
AC_PROG_MAKE_SET
AC_HEADER_STDC

# Check for the libraries we will need.
AC_CHECK_LIB(m,sqrt,,AC_MSG_ERROR(something is wrong with the math library!))

# Check for GSL. We test for this in the standard directories by default,
# and only disable if using --with-gsl=no or --without-gsl. When a value
# is given GSL must be found.
have_gsl="no"
AC_ARG_WITH([gsl],
    [AS_HELP_STRING([--with-gsl=PATH],
       [root directory where GSL is installed @<:@yes/no@:>@]
    )],
    [with_gsl="$withval"],
    [with_gsl="test"]
)
if test "x$with_gsl" != "xno"; then
   if test "x$with_gsl" != "xyes" -a "x$with_gsl" != "xtest" -a "x$with_gsl" != "x"; then
      GSL_LIBS="-L$with_gsl/lib -lgsl -lgslcblas"
      GSL_INCS="-I$with_gsl/include"
   else
      GSL_LIBS="-lgsl -lgslcblas"
      GSL_INCS=""
   fi
   #  GSL is not specified, so just check if we have it.
   if test "x$with_gsl" = "xtest"; then
      AC_CHECK_LIB([gslcblas],[cblas_dgemm],[have_gsl="yes"],[have_gsl="no"],$GSL_LIBS)
      if test "x$have_gsl" != "xno"; then
         AC_DEFINE([HAVE_LIBGSLCBLAS],1,[The GSL CBLAS library appears to be present.])
         AC_CHECK_LIB([gsl],[gsl_integration_qag],
            AC_DEFINE([HAVE_LIBGSL],1,[The GSL library appears to be present.]),
            [have_gsl="no"],$GSL_LIBS)
      fi
   else
      AC_CHECK_LIB([gslcblas],[cblas_dgemm],
         AC_DEFINE([HAVE_LIBGSLCBLAS],1,[The GSL CBLAS library appears to be present.]),
         AC_MSG_ERROR(something is wrong with the GSL CBLAS library!), $GSL_LIBS)
      AC_CHECK_LIB([gsl],[gsl_integration_qag],
         AC_DEFINE([HAVE_LIBGSL],1,[The GSL library appears to be present.]),
         AC_MSG_ERROR(something is wrong with the GSL library!), $GSL_LIBS)
      have_gsl="yes"
   fi
   if test "$have_gsl" = "no"; then
      GSL_LIBS=""
      GSL_INCS=""
   fi
fi
AC_SUBST([GSL_LIBS])
AC_SUBST([GSL_INCS])
AM_CONDITIONAL([HAVEGSL],[test -n "$GSL_LIBS"])

# Check for pthreads.
AX_PTHREAD([LIBS="$PTHREAD_LIBS $LIBS" CFLAGS="$CFLAGS $PTHREAD_CFLAGS"
    CC="$PTHREAD_CC" LDFLAGS="$LDFLAGS $PTHREAD_LIBS $LIBS"],
    AC_MSG_ERROR([Could not find a working version of
    the pthread library. Make sure you have the library and header files installed
    or use CPPFLAGS and LDFLAGS if the library is installed in a
    non-standard location.]))

# Check whether POSIX thread barriers are implemented (e.g. OSX does not have them)
have_pthread_barrier="no"
AC_CHECK_LIB(pthread, pthread_barrier_init,
	     have_pthread_barrier="yes",
	     AC_MSG_WARN(POSIX implementation does not have barriers. SWIFT will use home-made ones.))
if test "x$have_pthread_barrier" == "xyes"; then
  AC_DEFINE([HAVE_PTHREAD_BARRIERS], [1], [The posix library implements barriers])
fi

# Check whether POSIX file allocation functions exist (e.g. OSX does not have them)
AC_CHECK_LIB(pthread, posix_fallocate,
	     AC_DEFINE([HAVE_POSIX_FALLOCATE], [1], [The posix library implements file allocation functions.]),
	     AC_MSG_WARN(POSIX implementation does not have file allocation functions.))

# Check for METIS.
have_metis="no"
AC_ARG_WITH([metis],
    [AS_HELP_STRING([--with-metis=PATH],
       [root directory where METIS is installed @<:@yes/no@:>@]
    )],
    [with_metis="$withval"],
    [with_metis="no"]
)

METIS_LIBS=""
if test "x$with_metis" != "xno"; then

# Check if we have METIS.
   if test "x$with_metis" != "xyes" -a "x$with_metis" != "x"; then
      METIS_LIBS="-L$with_metis/lib -lmetis"
      METIS_INCS="-I$with_metis/include"
   else
      METIS_LIBS="-lmetis"
      METIS_INCS=""
   fi
   AC_CHECK_LIB([metis],[METIS_PartGraphKway], [have_metis="yes"],
                [have_metis="no"], $METIS_LIBS)
   if test "$have_metis" == "yes"; then
      AC_DEFINE([HAVE_METIS],1,[The METIS library is present.])
   else
      AC_MSG_ERROR("Failed to find a METIS library")
   fi
fi

AC_SUBST([METIS_LIBS])
AC_SUBST([METIS_INCS])
AM_CONDITIONAL([HAVEMETIS],[test -n "$METIS_LIBS"])

# Check for ParMETIS note we can have both as ParMETIS uses METIS.
have_parmetis="no"
AC_ARG_WITH([parmetis],
    [AS_HELP_STRING([--with-parmetis=PATH],
       [root directory where ParMETIS is installed @<:@yes/no@:>@]
    )],
    [with_parmetis="$withval"],
    [with_parmetis="no"]
)

if test "x$with_parmetis" != "xno"; then

# Check if we have ParMETIS.
   if test "x$with_parmetis" != "xyes" -a "x$with_parmetis" != "x"; then
      PARMETIS_LIBS="-L$with_parmetis/lib -lparmetis"
      PARMETIS_INCS="-I$with_parmetis/include"
   else
      PARMETIS_LIBS="-lparmetis"
      PARMETIS_INCS=""
   fi
   AC_CHECK_LIB([parmetis],[ParMETIS_V3_RefineKway], [have_parmetis="yes"],
                [have_parmetis="no"], $PARMETIS_LIBS)
   if test "$have_parmetis" == "no"; then

# A build may use an external METIS library, check for that.

      if test "x$with_parmetis" != "xyes" -a "x$with_parmetis" != "x"; then
         PARMETIS_LIBS="-L$with_parmetis/lib -lparmetis -lmetis"
         PARMETIS_INCS="-I$with_parmetis/include"
      else
         PARMETIS_LIBS="-lparmetis -lmetis"
         PARMETIS_INCS=""
      fi
      AC_CHECK_LIB([parmetis],[ParMETIS_V3_RefineKway], [have_parmetis="yes"],
                   [have_parmetis="no"], [$METIS_LIBS $PARMETIS_LIBS])

   fi
   if test "$have_parmetis" == "yes"; then
      AC_DEFINE([HAVE_PARMETIS],1,[The ParMETIS library is present.])
   else
      AC_MSG_ERROR("Failed to find a ParMETIS library")
   fi
fi

AC_SUBST([PARMETIS_LIBS])
AC_SUBST([PARMETIS_INCS])
AM_CONDITIONAL([HAVEPARMETIS],[test -n "$PARMETIS_LIBS"])

# METIS fixed width integer printing can require this, so define. Only needed
# for some non C99 compilers, i.e. C++ pre C++11.
AH_VERBATIM([__STDC_FORMAT_MACROS],
            [/* Needed to get PRIxxx macros from stdint.h when not using C99 */
#ifndef __STDC_FORMAT_MACROS
#define __STDC_FORMAT_MACROS 1
#endif])

# Check for FFTW. We test for this in the standard directories by default,
# and only disable if using --with-fftw=no or --without-fftw. When a value
# is given GSL must be found.
have_fftw="no"
AC_ARG_WITH([fftw],
    [AS_HELP_STRING([--with-fftw=PATH],
       [root directory where fftw is installed @<:@yes/no@:>@]
    )],
    [with_fftw="$withval"],
    [with_fftw="test"]
)
if test "x$with_fftw" != "xno"; then
   if test "x$with_fftw" != "xyes" -a "x$with_fftw" != "xtest" -a "x$with_fftw" != "x"; then
      FFTW_LIBS="-L$with_fftw/lib -lfftw3"
      FFTW_INCS="-I$with_fftw/include"
   else
      FFTW_LIBS="-lfftw3"
      FFTW_INCS=""
   fi
   #  FFTW is not specified, so just check if we have it.
   if test "x$with_fftw" = "xtest"; then
      AC_CHECK_LIB([fftw3],[fftw_malloc],[have_fftw="yes"],[have_fftw="no"],$FFTW_LIBS)
      if test "x$have_fftw" != "xno"; then
      	 AC_DEFINE([HAVE_FFTW],1,[The FFTW library appears to be present.])
      fi
   else
      AC_CHECK_LIB([fftw3],[fftw_malloc],
         AC_DEFINE([HAVE_FFTW],1,[The FFTW library appears to be present.]),
         AC_MSG_ERROR(something is wrong with the FFTW library!), $FFTW_LIBS)
      have_fftw="yes"
   fi
   if test "$have_fftw" = "no"; then
      FFTW_LIBS=""
      FFTW_INCS=""
   fi
fi
AC_SUBST([FFTW_LIBS])
AC_SUBST([FFTW_INCS])
AM_CONDITIONAL([HAVEFFTW],[test -n "$FFTW_LIBS"])

#  Check for -lprofiler usually part of the gperftools along with tcmalloc.
have_profiler="no"
AC_ARG_WITH([profiler],
   [AS_HELP_STRING([--with-profiler=PATH],
      [use cpu profiler library or specify the directory with lib @<:@yes/no@:>@]
   )],
   [with_profiler="$withval"],
   [with_profiler="no"]
)
if test "x$with_profiler" != "xno"; then
   if test "x$with_profiler" != "xyes" -a "x$with_profiler" != "x"; then
      proflibs="-L$with_profiler -lprofiler"
   else
      proflibs="-lprofiler"
   fi
   AC_CHECK_LIB([profiler],[ProfilerFlush],
    [have_profiler="yes" 
      AC_DEFINE([WITH_PROFILER],1,[Link against the gperftools profiling library.])],
    [have_profiler="no"], $proflibs)

   if test "$have_profiler" = "yes"; then
      PROFILER_LIBS="$proflibs"
   else
      PROFILER_LIBS=""
   fi
fi
AC_SUBST([PROFILER_LIBS])
AM_CONDITIONAL([HAVEPROFILER],[test -n "$PROFILER_LIBS"])

# Check for special allocators
have_special_allocator="no"

#  Check for tcmalloc a fast malloc that is part of the gperftools.
have_tcmalloc="no"
AC_ARG_WITH([tcmalloc],
   [AS_HELP_STRING([--with-tcmalloc=PATH],
      [use tcmalloc library or specify the directory with lib @<:@yes/no@:>@]
   )],
   [with_tcmalloc="$withval"],
   [with_tcmalloc="no"]
)
if test "x$with_tcmalloc" != "xno" -a "x$have_special_allocator" != "xno"; then
   AC_MSG_ERROR("Cannot activate more than one alternative malloc library")
fi

if test "x$with_tcmalloc" != "xno"; then
   if test "x$with_tcmalloc" != "xyes" -a "x$with_tcmalloc" != "x"; then
      tclibs="-L$with_tcmalloc -ltcmalloc"
   else
      tclibs="-ltcmalloc"
   fi
   AC_CHECK_LIB([tcmalloc],[tc_cfree],[have_tcmalloc="yes"],[have_tcmalloc="no"],
                $tclibs)

   #  Could just have the minimal version.
   if test "$have_tcmalloc" = "no"; then
      if test "x$with_tcmalloc" != "xyes" -a "x$with_tcmalloc" != "x"; then
         tclibs="-L$with_tcmalloc -ltcmalloc_minimal"
      else
         tclibs="-ltcmalloc_minimal"
      fi
      AC_CHECK_LIB([tcmalloc],[tc_cfree],[have_tcmalloc="yes"],[have_tcmalloc="no"],
                   $tclibs)
   fi

   if test "$have_tcmalloc" = "yes"; then
      TCMALLOC_LIBS="$tclibs"

      AC_DEFINE([HAVE_TCMALLOC],1,[The tcmalloc library appears to be present.])

      have_special_allocator="tcmalloc"

      # Prevent compilers that replace the calls with built-ins (GNU 99) from doing so.
      case "$ax_cv_c_compiler_vendor" in
        intel | gnu | clang)
             CFLAGS="$CFLAGS -fno-builtin-malloc -fno-builtin-calloc -fno-builtin-realloc -fno-builtin-free"
          ;;
      esac

   else
      TCMALLOC_LIBS=""
   fi
fi
AC_SUBST([TCMALLOC_LIBS])
AM_CONDITIONAL([HAVETCMALLOC],[test -n "$TCMALLOC_LIBS"])

#  Check for jemalloc another fast malloc that is good with contention.
have_jemalloc="no"
AC_ARG_WITH([jemalloc],
   [AS_HELP_STRING([--with-jemalloc=PATH],
      [use jemalloc library or specify the directory with lib @<:@yes/no@:>@]
   )],
   [with_jemalloc="$withval"],
   [with_jemalloc="no"]
)
if test "x$with_jemalloc" != "xno" -a "x$have_special_allocator" != "xno"; then
   AC_MSG_ERROR("Cannot activate more than one alternative malloc library")
fi

if test "x$with_jemalloc" != "xno"; then
   if test "x$with_jemalloc" != "xyes" -a "x$with_jemalloc" != "x"; then
      jelibs="-L$with_jemalloc -ljemalloc"
   else
      jelibs="-ljemalloc"
   fi
   AC_CHECK_LIB([jemalloc],[malloc_usable_size],[have_jemalloc="yes"],[have_jemalloc="no"],
                $jelibs)

   if test "$have_jemalloc" = "yes"; then
      JEMALLOC_LIBS="$jelibs"

      AC_DEFINE([HAVE_JEMALLOC],1,[The jemalloc library appears to be present.])

      have_special_allocator="jemalloc"

      # Prevent compilers that replace the regular calls with built-ins (GNU 99) from doing so.
      case "$ax_cv_c_compiler_vendor" in
        intel | gnu | clang)
             CFLAGS="$CFLAGS -fno-builtin-malloc -fno-builtin-calloc -fno-builtin-realloc -fno-builtin-free"
          ;;
      esac

   else
      JEMALLOC_LIBS=""
   fi
fi
AC_SUBST([JEMALLOC_LIBS])
AM_CONDITIONAL([HAVEJEMALLOC],[test -n "$JEMALLOC_LIBS"])

#  Check for tbbmalloc, Intel's fast and parallel allocator
have_tbbmalloc="no"
AC_ARG_WITH([tbbmalloc],
   [AS_HELP_STRING([--with-tbbmalloc=PATH],
      [use tbbmalloc library or specify the directory with lib @<:@yes/no@:>@]
   )],
   [with_tbbmalloc="$withval"],
   [with_tbbmalloc="no"]
)
if test "x$with_tbbmalloc" != "xno" -a "x$have_special_allocator" != "xno"; then
   AC_MSG_ERROR("Cannot activate more than one alternative malloc library")
fi

if test "x$with_tbbmalloc" != "xno"; then
   if test "x$with_tbbmalloc" != "xyes" -a "x$with_tbbmalloc" != "x"; then
      tbblibs="-L$with_tbbmalloc -ltbbmalloc_proxy -ltbbmalloc"
   else
      tbblibs="-ltbbmalloc_proxy -ltbbmalloc"
   fi
   AC_CHECK_LIB([tbbmalloc],[scalable_malloc],[have_tbbmalloc="yes"],[have_tbbmalloc="no"],
                $tbblibs)

   if test "$have_tbbmalloc" = "yes"; then
      TBBMALLOC_LIBS="$tbblibs"

      AC_DEFINE([HAVE_TBBMALLOC],1,[The TBBmalloc library appears to be present.])

      have_special_allocator="TBBmalloc"

      # Prevent compilers that replace the calls with built-ins (GNU 99) from doing so.
      case "$ax_cv_c_compiler_vendor" in
        intel | gnu | clang)
             CFLAGS="$CFLAGS -fno-builtin-malloc -fno-builtin-calloc -fno-builtin-realloc -fno-builtin-free"
          ;;
      esac

   else
      TBBMALLOC_LIBS=""
   fi
fi
AC_SUBST([TBBMALLOC_LIBS])
AM_CONDITIONAL([HAVETBBMALLOC],[test -n "$TBBMALLOC_LIBS"])

# Check for HDF5. This is required.
AX_LIB_HDF5
if test "$with_hdf5" != "yes"; then
    AC_MSG_ERROR([Could not find a working HDF5 library])
fi

# We want to know if this HDF5 supports MPI and whether we should use it.
# The default is to use MPI support if it is available, i.e. this is
# a parallel HDF5.
have_parallel_hdf5="no"
if test "$with_hdf5" = "yes"; then
    AC_ARG_ENABLE([parallel-hdf5],
       [AS_HELP_STRING([--enable-parallel-hdf5],
         [Enable parallel HDF5 library MPI functions if available. @<:@yes/no@:>@]
       )],
       [enable_parallel_hdf5="$enableval"],
       [enable_parallel_hdf5="yes"]
    )

    if test "$enable_parallel_hdf5" = "yes"; then
        AC_MSG_CHECKING([for HDF5 parallel support])

	# Check if the library is capable, the header should define H5_HAVE_PARALLEL.

        AC_COMPILE_IFELSE([AC_LANG_SOURCE([[
        #include "hdf5.h"
        #ifndef H5_HAVE_PARALLEL
        # error macro not defined
        #endif
        ]])], [parallel="yes"], [parallel="no"])
        if test "$parallel" = "yes"; then
            have_parallel_hdf5="yes"
            AC_DEFINE([HAVE_PARALLEL_HDF5],1,[HDF5 library supports parallel access])
        fi
        AC_MSG_RESULT($parallel)
    fi
fi
AM_CONDITIONAL([HAVEPARALLELHDF5],[test "$have_parallel_hdf5" = "yes"])

# Check for VELOCIraptor.
have_velociraptor="no"
AC_ARG_WITH([velociraptor],
    [AS_HELP_STRING([--with-velociraptor=PATH],
       [Directory where velociraptor library exists @<:@yes/no@:>@]
    )],
    [with_velociraptor="$withval"],
    [with_velociraptor="no"]
)
if test "x$with_velociraptor" != "xno"; then
   AC_PROG_FC
   AC_FC_LIBRARY_LDFLAGS
   if test "x$with_velociraptor" != "xyes" -a "x$with_velociraptor" != "x"; then
      VELOCIRAPTOR_LIBS="-L$with_velociraptor -lstf -lstdc++ -lhdf5_cpp"
      CFLAGS="$CFLAGS -fopenmp"
   else
      VELOCIRAPTOR_LIBS=""
   fi

   have_velociraptor="yes"

   AC_CHECK_LIB(
      [stf],
      [InitVelociraptor],
      [AC_DEFINE([HAVE_VELOCIRAPTOR],1,[The VELOCIraptor library appears to be present.])],
      [AC_MSG_ERROR(Cannot find VELOCIraptor library at $with_velociraptor)],
      [$VELOCIRAPTOR_LIBS $HDF5_LDFLAGS $HDF5_LIBS $GSL_LIBS]
   )
fi
AC_SUBST([VELOCIRAPTOR_LIBS])
AM_CONDITIONAL([HAVEVELOCIRAPTOR],[test -n "$VELOCIRAPTOR_LIBS"])

# Check for floating-point execeptions
AC_CHECK_FUNC(feenableexcept, AC_DEFINE([HAVE_FE_ENABLE_EXCEPT],[1],
    [Defined if the floating-point exception can be enabled using non-standard GNU functions.]))

# Check for setaffinity.
AC_CHECK_FUNC(pthread_setaffinity_np, AC_DEFINE([HAVE_SETAFFINITY],[1],
    [Defined if pthread_setaffinity_np exists.]) )
AM_CONDITIONAL(HAVESETAFFINITY,
    [test "$ac_cv_func_pthread_setaffinity_np" = "yes"])

have_numa="no"
if test "$ac_cv_func_pthread_setaffinity_np" = "yes"; then
  # Check for libnuma.
  AC_CHECK_HEADER([numa.h])
  if test "$ac_cv_header_numa_h" = "yes"; then
    AC_CHECK_LIB([numa], [numa_available])
    have_numa="yes"
  fi
fi


# Check for Intel and PowerPC intrinsics header optionally used by vector.h.
AC_CHECK_HEADERS([immintrin.h])
AC_CHECK_HEADERS([altivec.h])

# Check for timing functions needed by cycle.h.
AC_HEADER_TIME
AC_CHECK_HEADERS([sys/time.h c_asm.h intrinsics.h mach/mach_time.h])
AC_CHECK_TYPE([hrtime_t],[AC_DEFINE(HAVE_HRTIME_T, 1, [Define to 1 if hrtime_t
is defined in <sys/time.h>])],,
[#if HAVE_SYS_TIME_H
#include <sys/time.h>
#endif])
AC_CHECK_FUNCS([gethrtime read_real_time time_base_to_time clock_gettime mach_absolute_time])
AC_MSG_CHECKING([for _rtc intrinsic])
rtc_ok=yes
AC_LINK_IFELSE([AC_LANG_PROGRAM(
[[#ifdef HAVE_INTRINSICS_H
#include <intrinsics.h>
#endif]],
[[_rtc()]])],
[AC_DEFINE(HAVE__RTC,1,[Define if you have the UNICOS _rtc() intrinsic.])],[rtc_ok=no])
AC_MSG_RESULT($rtc_ok)

# Special timers for the ARM v7 and ARM v8 platforms (taken from FFTW-3 to match their cycle.h)
AC_ARG_ENABLE(armv8-pmccntr-el0, [AC_HELP_STRING([--enable-armv8-pmccntr-el0],[enable the cycle counter on ARMv8 via the PMCCNTR_EL0 register])], have_armv8pmccntrel0=$enableval)
if test "$have_armv8pmccntrel0"x = "yes"x; then
	AC_DEFINE(HAVE_ARMV8_PMCCNTR_EL0,1,[Define if you have enabled the PMCCNTR_EL0 cycle counter on ARMv8])
fi

AC_ARG_ENABLE(armv8-cntvct-el0, [AC_HELP_STRING([--enable-armv8-cntvct-el0],[enable the cycle counter on ARMv8 via the CNTVCT_EL0 register])], have_armv8cntvctel0=$enableval)
if test "$have_armv8cntvctel0"x = "yes"x; then
	AC_DEFINE(HAVE_ARMV8_CNTVCT_EL0,1,[Define if you have enabled the CNTVCT_EL0 cycle counter on ARMv8])
fi

AC_ARG_ENABLE(armv7a-cntvct, [AC_HELP_STRING([--enable-armv7a-cntvct],[enable the cycle counter on Armv7a via the CNTVCT register])], have_armv7acntvct=$enableval)
if test "$have_armv7acntvct"x = "yes"x; then
	AC_DEFINE(HAVE_ARMV7A_CNTVCT,1,[Define if you have enabled the CNTVCT cycle counter on ARMv7a])
fi

AC_ARG_ENABLE(armv7a-pmccntr, [AC_HELP_STRING([--enable-armv7a-pmccntr],[enable the cycle counter on Armv7a via the PMCCNTR register])], have_armv7apmccntr=$enableval)
if test "$have_armv7apmccntr"x = "yes"x; then
	AC_DEFINE(HAVE_ARMV7A_PMCCNTR,1,[Define if you have enabled the PMCCNTR cycle counter on ARMv7a])
fi

# Add warning flags by default, if these can be used. Option =error adds
# -Werror to GCC, clang and Intel.  Note do this last as compiler tests may
# become errors, if that's an issue don't use CFLAGS for these, use an AC_SUBST().
AC_ARG_ENABLE([compiler-warnings],
   [AS_HELP_STRING([--enable-compiler-warnings],
     [Enable compile time warning flags, if compiler is known @<:@error/no/yes)@:>@]
   )],
   [enable_warn="$enableval"],
   [enable_warn="error"]
)
if test "$enable_warn" != "no"; then

    # AX_CFLAGS_WARN_ALL does not give good warning flags for the Intel compiler
    # We will do this by hand instead and only default to the macro for unknown compilers
    case "$ax_cv_c_compiler_vendor" in
          gnu | clang)
             CFLAGS="$CFLAGS -Wall -Wextra -Wno-unused-parameter -Wshadow"
          ;;
	  intel)
             CFLAGS="$CFLAGS -w2 -Wunused-variable -Wshadow"
          ;;
	  *)
	     AX_CFLAGS_WARN_ALL
	  ;;
    esac

    # Add a "choke on warning" flag if it exists
    if test "$enable_warn" = "error"; then
       case "$ax_cv_c_compiler_vendor" in
          intel | gnu | clang)
             CFLAGS="$CFLAGS -Werror"
          ;;
       esac
    fi

    # We want strict-prototypes, but this must still work even if warnings
    # are an error.
    AX_CHECK_COMPILE_FLAG([-Wstrict-prototypes],[CFLAGS="$CFLAGS -Wstrict-prototypes"],
                          [CFLAGS="$CFLAGS"],[$CFLAGS],[AC_LANG_SOURCE([int main(void){return 0;}])])
fi

# Various package configuration options.

# Master subgrid options
# If you add a restriction (e.g. no cooling, chemistry or hydro)
# you will need to check for overwrite after reading the additional options.
# As an example for this, see the call to AC_ARG_WITH for cooling.
AC_ARG_WITH([subgrid],
	[AS_HELP_STRING([--with-subgrid=<subgrid>],
		[Master switch for subgrid methods. Inexperienced user should start from here @<:@none, GEAR, EAGLE default: none@:>@]
	)],
	[with_subgrid="$withval"],
	[with_subgrid=none]
)

# Default values
with_subgrid_cooling=none
with_subgrid_chemistry=none
with_subgrid_hydro=none

case "$with_subgrid" in
   yes)
      AC_MSG_ERROR([Invalid option. A subgrid model must be chosen.])
   ;;
   none)
   ;;
   GEAR)
	with_subgrid_cooling=grackle
	with_subgrid_chemistry=GEAR
	with_subgrid_hydro=gadget2
   ;;
   EAGLE)
	with_subgrid_cooling=EAGLE
	with_subgrid_chemistry=EAGLE
	with_subgrid_hydro=gadget2
   ;;
   *)
      AC_MSG_ERROR([Unknown subgrid choice: $with_subgrid])
   ;;
esac

# Gravity scheme.
AC_ARG_WITH([gravity],
   [AS_HELP_STRING([--with-gravity=<scheme>],
      [Gravity scheme to use @<:@default, with-potential, default: default@:>@]
   )],
   [with_gravity="$withval"],
   [with_gravity="default"]
)

case "$with_gravity" in
   with-potential)
      AC_DEFINE([POTENTIAL_GRAVITY], [1], [Gravity scheme with potential calculation])
   ;;
   default)
      AC_DEFINE([DEFAULT_GRAVITY], [1], [Default gravity scheme])
   ;;
   *)
      AC_MSG_ERROR([Unknown gravity scheme: $with_gravity])
   ;;
esac

# Hydro scheme.
AC_ARG_WITH([hydro],
   [AS_HELP_STRING([--with-hydro=<scheme>],
      [Hydro dynamics to use @<:@gadget2, minimal, pressure-entropy, pressure-energy, default, gizmo-mfv, gizmo-mfm, shadowfax, minimal-multi-mat, debug default: gadget2@:>@]
   )],
   [with_hydro="$withval"],
   [with_hydro="gadget2"]
)

if test "$with_subgrid" != "none"; then
   if test "$with_hydro" != "gadget2"; then
      AC_MSG_ERROR([Cannot provide with-subgrid and with-hydro together])
   else
      with_hydro="$with_subgrid_hydro"
   fi
fi

case "$with_hydro" in
   gadget2)
      AC_DEFINE([GADGET2_SPH], [1], [Gadget-2 SPH])
   ;;
   minimal)
      AC_DEFINE([MINIMAL_SPH], [1], [Minimal SPH])
   ;;
   pressure-entropy)
      AC_DEFINE([HOPKINS_PE_SPH], [1], [Pressure-Entropy SPH])
   ;;
   pressure-energy)
      AC_DEFINE([HOPKINS_PU_SPH], [1], [Pressure-Energy SPH])
   ;;
   default)
      AC_DEFINE([DEFAULT_SPH], [1], [Default SPH])
   ;;
   gizmo-mfv)
      AC_DEFINE([GIZMO_MFV_SPH], [1], [GIZMO MFV SPH])
   ;;
   gizmo-mfm)
      AC_DEFINE([GIZMO_MFM_SPH], [1], [GIZMO MFM SPH])
   ;;
   shadowfax)
      AC_DEFINE([SHADOWFAX_SPH], [1], [Shadowfax SPH])
   ;;
   minimal-multi-mat)
      AC_DEFINE([MINIMAL_MULTI_MAT_SPH], [1], [Minimal Multiple Material SPH])
   ;;

   *)
      AC_MSG_ERROR([Unknown hydrodynamics scheme: $with_hydro])
   ;;
esac

# Check if debugging interactions is switched on.
AC_ARG_ENABLE([debug-interactions],
   [AS_HELP_STRING([--enable-debug-interactions],
     [Activate interaction debugging, logging a maximum of @<:@N@:>@ neighbours. Defaults to 256 if no value set.]
   )],
   [enable_debug_interactions="$enableval"],
   [enable_debug_interactions="no"]
)
if test "$enable_debug_interactions" != "no"; then
  if test "$with_hydro" = "gadget2"; then
      AC_DEFINE([DEBUG_INTERACTIONS_SPH],1,[Enable interaction debugging])
    if test "$enable_debug_interactions" == "yes"; then
      AC_DEFINE([MAX_NUM_OF_NEIGHBOURS],256,[The maximum number of particle neighbours to be logged])
      [enable_debug_interactions="yes (Logging up to 256 neighbours)"]
    else
      AC_DEFINE_UNQUOTED([MAX_NUM_OF_NEIGHBOURS], [$enableval] ,[The maximum number of particle neighbours to be logged])
      [enable_debug_interactions="yes (Logging up to $enableval neighbours)"]
    fi
  else
    [enable_debug_interactions="no (only available for gadget2 hydro scheme)"]
  fi
fi

# SPH Kernel function
AC_ARG_WITH([kernel],
   [AS_HELP_STRING([--with-kernel=<kernel>],
      [Kernel function to use @<:@cubic-spline, quartic-spline, quintic-spline, wendland-C2, wendland-C4, wendland-C6 default: cubic-spline@:>@]
   )],
   [with_kernel="$withval"],
   [with_kernel="cubic-spline"]
)
case "$with_kernel" in
   cubic-spline)
      AC_DEFINE([CUBIC_SPLINE_KERNEL], [1], [Cubic spline kernel])
   ;;
   quartic-spline)
      AC_DEFINE([QUARTIC_SPLINE_KERNEL], [1], [Quartic spline kernel])
   ;;
   quintic-spline)
      AC_DEFINE([QUINTIC_SPLINE_KERNEL], [1], [Quintic spline kernel])
   ;;
   wendland-C2)
      AC_DEFINE([WENDLAND_C2_KERNEL], [1], [Wendland-C2 kernel])
   ;;
   wendland-C4)
      AC_DEFINE([WENDLAND_C4_KERNEL], [1], [Wendland-C4 kernel])
   ;;
   wendland-C6)
      AC_DEFINE([WENDLAND_C6_KERNEL], [1], [Wendland-C6 kernel])
   ;;
   *)
      AC_MSG_ERROR([Unknown kernel function: $with_kernel])
   ;;
esac

#  Dimensionality of the hydro scheme.
AC_ARG_WITH([hydro-dimension],
   [AS_HELP_STRING([--with-hydro-dimension=<dim>],
      [dimensionality of problem @<:@3/2/1 default: 3@:>@]
   )],
   [with_dimension="$withval"],
   [with_dimension="3"]
)
case "$with_dimension" in
   1)
      AC_DEFINE([HYDRO_DIMENSION_1D], [1], [1D solver])
   ;;
   2)
      AC_DEFINE([HYDRO_DIMENSION_2D], [2], [2D solver])
   ;;
   3)
      AC_DEFINE([HYDRO_DIMENSION_3D], [3], [3D solver])
   ;;
   *)
      AC_MSG_ERROR([Dimensionality must be 1, 2 or 3])
   ;;
esac

#  Equation of state
AC_ARG_WITH([equation-of-state],
   [AS_HELP_STRING([--with-equation-of-state=<EoS>],
      [equation of state @<:@ideal-gas, isothermal-gas, planetary default: ideal-gas@:>@]
   )],
   [with_eos="$withval"],
   [with_eos="ideal-gas"]
)
case "$with_eos" in
   ideal-gas)
      AC_DEFINE([EOS_IDEAL_GAS], [1], [Ideal gas equation of state])
   ;;
   isothermal-gas)
      AC_DEFINE([EOS_ISOTHERMAL_GAS], [1], [Isothermal gas equation of state])
   ;;
   planetary)
      AC_DEFINE([EOS_PLANETARY], [1], [All planetary equations of state])
   ;;
   *)
      AC_MSG_ERROR([Unknown equation of state: $with_eos])
   ;;
esac

#  Adiabatic index
AC_ARG_WITH([adiabatic-index],
   [AS_HELP_STRING([--with-adiabatic-index=<gamma>],
      [adiabatic index @<:@5/3, 7/5, 4/3, 2 default: 5/3@:>@]
   )],
   [with_gamma="$withval"],
   [with_gamma="5/3"]
)
case "$with_gamma" in
   5/3)
      AC_DEFINE([HYDRO_GAMMA_5_3], [5./3.], [Adiabatic index is 5/3])
   ;;
   7/5)
      AC_DEFINE([HYDRO_GAMMA_7_5], [7./5.], [Adiabatic index is 7/5])
   ;;
   4/3)
      AC_DEFINE([HYDRO_GAMMA_4_3], [4./3.], [Adiabatic index is 4/3])
   ;;
   2)
      AC_DEFINE([HYDRO_GAMMA_2_1], [2.], [Adiabatic index is 2])
   ;;
   *)
      AC_MSG_ERROR([Unknown adiabatic index: $with_gamma])
   ;;
esac

#  Riemann solver
AC_ARG_WITH([riemann-solver],
   [AS_HELP_STRING([--with-riemann-solver=<solver>],
      [riemann solver (gizmo-sph only) @<:@none, exact, trrs, hllc, default: none@:>@]
   )],
   [with_riemann="$withval"],
   [with_riemann="none"]
)
case "$with_riemann" in
   none)
      AC_DEFINE([RIEMANN_SOLVER_NONE], [1], [No Riemann solver])
   ;;
   exact)
      AC_DEFINE([RIEMANN_SOLVER_EXACT], [1], [Exact Riemann solver])
   ;;
   trrs)
      AC_DEFINE([RIEMANN_SOLVER_TRRS], [1], [Two Rarefaction Riemann Solver])
   ;;
   hllc)
      AC_DEFINE([RIEMANN_SOLVER_HLLC], [1], [Harten-Lax-van Leer-Contact Riemann solver])
   ;;
   *)
      AC_MSG_ERROR([Unknown Riemann solver: $with_riemann])
   ;;
esac

# Check for grackle.
have_grackle="no"
AC_ARG_WITH([grackle],
    [AS_HELP_STRING([--with-grackle=PATH],
       [root directory where grackle is installed @<:@yes/no@:>@]
    )],
    [with_grackle="$withval"],
    [with_grackle="no"]
)
if test "x$with_grackle" != "xno"; then
   AC_PROG_FC
   AC_FC_LIBRARY_LDFLAGS
   if test "x$with_grackle" != "xyes" -a "x$with_grackle" != "x"; then
      GRACKLE_LIBS="-L$with_grackle/lib -lgrackle"
      GRACKLE_INCS="-I$with_grackle/include"
   else
      GRACKLE_LIBS="-lgrackle"
      GRACKLE_INCS=""
   fi

   have_grackle="yes"

   AC_CHECK_LIB(
      [grackle],
      [initialize_chemistry_data],
      [AC_DEFINE([HAVE_GRACKLE],1,[The GRACKLE library appears to be present.])
        AC_DEFINE([CONFIG_BFLOAT_8],1,[Use doubles in grackle])
      ],
      [AC_MSG_ERROR(Cannot find grackle library!)],
      [$GRACKLE_LIBS $GRACKLE_INCS $FCLIBS]
   )
fi
AC_SUBST([GRACKLE_LIBS])
AC_SUBST([GRACKLE_INCS])
AM_CONDITIONAL([HAVEGRACKLE],[test -n "$GRACKLE_LIBS"])

#  Cooling function
AC_ARG_WITH([cooling],
   [AS_HELP_STRING([--with-cooling=<function>],
      [cooling function @<:@none, const-du, const-lambda, EAGLE, grackle, grackle1, grackle2, grackle3 default: none@:>@]
   )],
   [with_cooling="$withval"],
   [with_cooling="none"]
)

if test "$with_subgrid" != "none"; then
   if test "$with_cooling" != "none"; then
      AC_MSG_ERROR([Cannot provide with-subgrid and with-cooling together])
   else
      with_cooling="$with_subgrid_cooling"
   fi
fi

case "$with_cooling" in
   none)
      AC_DEFINE([COOLING_NONE], [1], [No cooling function])
   ;;
   const-du)
      AC_DEFINE([COOLING_CONST_DU], [1], [Const du/dt cooling function])
   ;;
   const-lambda)
      AC_DEFINE([COOLING_CONST_LAMBDA], [1], [Const Lambda cooling function])
   ;;
   grackle)
      AC_DEFINE([COOLING_GRACKLE], [1], [Cooling via the grackle library])
      AC_DEFINE([COOLING_GRACKLE_MODE], [0], [Grackle chemistry network, mode 0])
   ;;
   grackle1)
      AC_DEFINE([COOLING_GRACKLE], [1], [Cooling via the grackle library])
      AC_DEFINE([COOLING_GRACKLE_MODE], [1], [Grackle chemistry network, mode 1])
   ;;
   grackle2)
      AC_DEFINE([COOLING_GRACKLE], [1], [Cooling via the grackle library])
      AC_DEFINE([COOLING_GRACKLE_MODE], [2], [Grackle chemistry network, mode 2])
   ;;
   grackle3)
      AC_DEFINE([COOLING_GRACKLE], [1], [Cooling via the grackle library])
      AC_DEFINE([COOLING_GRACKLE_MODE], [3], [Grackle chemistry network, mode 3])
   ;;
   EAGLE)
      AC_DEFINE([COOLING_EAGLE], [1], [Cooling following the EAGLE model])
   ;;
   *)
      AC_MSG_ERROR([Unknown cooling function: $with_cooling])
   ;;
esac

#  chemistry function
AC_ARG_WITH([chemistry],
   [AS_HELP_STRING([--with-chemistry=<function>],
      [chemistry function @<:@none, GEAR, EAGLE default: none@:>@]
   )],
   [with_chemistry="$withval"],
   [with_chemistry="none"]
)

if test "$with_subgrid" != "none"; then
   if test "$with_chemistry" != "none"; then
      AC_MSG_ERROR([Cannot provide with-subgrid and with-chemistry together])
   else
      with_chemistry="$with_subgrid_chemistry"
   fi
fi

case "$with_chemistry" in
   none)
      AC_DEFINE([CHEMISTRY_NONE], [1], [No chemistry function])
   ;;
   GEAR)
      AC_DEFINE([CHEMISTRY_GEAR], [1], [Chemistry taken from the GEAR model])
   ;;
   EAGLE)
      AC_DEFINE([CHEMISTRY_EAGLE], [1], [Chemistry taken from the EAGLE model])
   ;;
   *)
      AC_MSG_ERROR([Unknown chemistry function: $with_chemistry])
   ;;
esac

#  External potential
AC_ARG_WITH([ext-potential],
   [AS_HELP_STRING([--with-ext-potential=<pot>],
      [external potential @<:@none, point-mass, point-mass-ring, point-mass-softened, isothermal, softened-isothermal, disc-patch, sine-wave, default: none@:>@]
   )],
   [with_potential="$withval"],
   [with_potential="none"]
)
case "$with_potential" in
   none)
      AC_DEFINE([EXTERNAL_POTENTIAL_NONE], [1], [No external potential])
   ;;
   point-mass)
      AC_DEFINE([EXTERNAL_POTENTIAL_POINTMASS], [1], [Point-mass external potential])
   ;;
   isothermal)
      AC_DEFINE([EXTERNAL_POTENTIAL_ISOTHERMAL], [1], [Isothermal external potential])
   ;;
   disc-patch)
      AC_DEFINE([EXTERNAL_POTENTIAL_DISC_PATCH], [1], [Disc-patch external potential])
   ;;
   sine-wave)
      AC_DEFINE([EXTERNAL_POTENTIAL_SINE_WAVE], [1], [Sine wave external potential in 1D])
   ;;
   point-mass-ring)
      AC_DEFINE([EXTERNAL_POTENTIAL_POINTMASS_RING], [1], [Point mass potential for Keplerian Ring (Hopkins 2015).])
   ;;
   point-mass-softened)
      AC_DEFINE([EXTERNAL_POTENTIAL_POINTMASS_SOFT], [1], [Softened point-mass potential with form 1/(r^2 + softening^2).])
   ;;
   *)
      AC_MSG_ERROR([Unknown external potential: $with_potential])
   ;;
esac

#  Gravity multipole order
AC_ARG_WITH([multipole-order],
   [AS_HELP_STRING([--with-multipole-order=<order>],
      [order of the multipole and gravitational field expansion @<:@ default: 4@:>@]
   )],
   [with_multipole_order="$withval"],
   [with_multipole_order="4"]
)
AC_DEFINE_UNQUOTED([SELF_GRAVITY_MULTIPOLE_ORDER], [$with_multipole_order], [Multipole order])

# Check for git, needed for revision stamps.
AC_PATH_PROG([GIT_CMD], [git])
AC_SUBST([GIT_CMD])

# Make the documentation. Add conditional to handle disable option.
DX_INIT_DOXYGEN(libswift,doc/Doxyfile,doc/)
AM_CONDITIONAL([HAVE_DOXYGEN], [test "$ac_cv_path_ac_pt_DX_DOXYGEN" != ""])

# Handle .in files.
AC_CONFIG_FILES([Makefile src/Makefile examples/Makefile doc/Makefile doc/Doxyfile tests/Makefile])
AC_CONFIG_FILES([tests/testReading.sh], [chmod +x tests/testReading.sh])
AC_CONFIG_FILES([tests/testActivePair.sh], [chmod +x tests/testActivePair.sh])
AC_CONFIG_FILES([tests/test27cells.sh], [chmod +x tests/test27cells.sh])
AC_CONFIG_FILES([tests/test27cellsPerturbed.sh], [chmod +x tests/test27cellsPerturbed.sh])
AC_CONFIG_FILES([tests/test125cells.sh], [chmod +x tests/test125cells.sh])
AC_CONFIG_FILES([tests/test125cellsPerturbed.sh], [chmod +x tests/test125cellsPerturbed.sh])
AC_CONFIG_FILES([tests/testPeriodicBC.sh], [chmod +x tests/testPeriodicBC.sh])
AC_CONFIG_FILES([tests/testPeriodicBCPerturbed.sh], [chmod +x tests/testPeriodicBCPerturbed.sh])
AC_CONFIG_FILES([tests/testInteractions.sh], [chmod +x tests/testInteractions.sh])
AC_CONFIG_FILES([tests/testParser.sh], [chmod +x tests/testParser.sh])
AC_CONFIG_FILES([tests/testSelectOutput.sh], [chmod +x tests/testSelectOutput.sh])

# Save the compilation options
AC_DEFINE_UNQUOTED([SWIFT_CONFIG_FLAGS],["$swift_config_flags"],[Flags passed to configure])

# Make sure the latest git revision string gets included
touch src/version.c

#  Need to define this, instead of using fifth argument of AC_INIT, until
#  2.64. Defer until now as this redefines PACKAGE_URL, which can emit a
#  compilation error when testing with -Werror.
AC_DEFINE([PACKAGE_URL],["www.swiftsim.com"], [Package web pages])

# Generate output.
AC_OUTPUT

# Report general configuration.
AC_MSG_RESULT([
 ------- Summary --------

   $PACKAGE_NAME v.$PACKAGE_VERSION

<<<<<<< HEAD
   Compiler           : $CC
    - vendor          : $ax_cv_c_compiler_vendor
    - version         : $ax_cv_c_compiler_version
    - flags           : $CFLAGS
   MPI enabled        : $enable_mpi
   HDF5 enabled       : $with_hdf5
    - parallel        : $have_parallel_hdf5
   METIS/ParMETIS     : $have_metis / $have_parmetis
   FFTW3 enabled      : $have_fftw
   GSL enabled        : $have_gsl
   libNUMA enabled    : $have_numa
   GRACKLE enabled    : $have_grackle
   Special allocators : $have_special_allocator
   CPU profiler       : $have_profiler
   Pthread barriers   : $have_pthread_barrier
=======
   Compiler             : $CC
    - vendor            : $ax_cv_c_compiler_vendor
    - version           : $ax_cv_c_compiler_version
    - flags             : $CFLAGS
   MPI enabled          : $enable_mpi
   HDF5 enabled         : $with_hdf5
    - parallel          : $have_parallel_hdf5
   Metis enabled        : $have_metis
   FFTW3 enabled        : $have_fftw
   GSL enabled          : $have_gsl
   libNUMA enabled      : $have_numa
   GRACKLE enabled      : $have_grackle
   Special allocators   : $have_special_allocator
   CPU profiler         : $have_profiler
   Pthread barriers     : $have_pthread_barrier
   VELOCIraptor enabled : $have_velociraptor
>>>>>>> 4669036f

   Hydro scheme       : $with_hydro
   Dimensionality     : $with_dimension
   Kernel function    : $with_kernel
   Equation of state  : $with_eos
   Adiabatic index    : $with_gamma
   Riemann solver     : $with_riemann

   Gravity scheme      : $with_gravity
   Multipole order     : $with_multipole_order
   No gravity below ID : $no_gravity_below_id
   External potential  : $with_potential

   Cooling function   : $with_cooling
   Chemistry          : $with_chemistry

   Individual timers     : $enable_timers
   Task debugging        : $enable_task_debugging
   Threadpool debugging  : $enable_threadpool_debugging
   Debugging checks      : $enable_debugging_checks
   Interaction debugging : $enable_debug_interactions
   Naive interactions    : $enable_naive_interactions
   Gravity checks        : $gravity_force_checks
   Custom icbrtf         : $enable_custom_icbrtf

 ------------------------])<|MERGE_RESOLUTION|>--- conflicted
+++ resolved
@@ -1434,23 +1434,6 @@
 
    $PACKAGE_NAME v.$PACKAGE_VERSION
 
-<<<<<<< HEAD
-   Compiler           : $CC
-    - vendor          : $ax_cv_c_compiler_vendor
-    - version         : $ax_cv_c_compiler_version
-    - flags           : $CFLAGS
-   MPI enabled        : $enable_mpi
-   HDF5 enabled       : $with_hdf5
-    - parallel        : $have_parallel_hdf5
-   METIS/ParMETIS     : $have_metis / $have_parmetis
-   FFTW3 enabled      : $have_fftw
-   GSL enabled        : $have_gsl
-   libNUMA enabled    : $have_numa
-   GRACKLE enabled    : $have_grackle
-   Special allocators : $have_special_allocator
-   CPU profiler       : $have_profiler
-   Pthread barriers   : $have_pthread_barrier
-=======
    Compiler             : $CC
     - vendor            : $ax_cv_c_compiler_vendor
     - version           : $ax_cv_c_compiler_version
@@ -1458,7 +1441,7 @@
    MPI enabled          : $enable_mpi
    HDF5 enabled         : $with_hdf5
     - parallel          : $have_parallel_hdf5
-   Metis enabled        : $have_metis
+   METIS/ParMETIS       : $have_metis / $have_parmetis
    FFTW3 enabled        : $have_fftw
    GSL enabled          : $have_gsl
    libNUMA enabled      : $have_numa
@@ -1467,7 +1450,6 @@
    CPU profiler         : $have_profiler
    Pthread barriers     : $have_pthread_barrier
    VELOCIraptor enabled : $have_velociraptor
->>>>>>> 4669036f
 
    Hydro scheme       : $with_hydro
    Dimensionality     : $with_dimension
