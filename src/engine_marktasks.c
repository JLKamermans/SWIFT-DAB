/*******************************************************************************
 * This file is part of SWIFT.
 * Copyright (c) 2012 Pedro Gonnet (pedro.gonnet@durham.ac.uk)
 *                    Matthieu Schaller (matthieu.schaller@durham.ac.uk)
 *               2015 Peter W. Draper (p.w.draper@durham.ac.uk)
 *                    Angus Lepper (angus.lepper@ed.ac.uk)
 *               2016 John A. Regan (john.a.regan@durham.ac.uk)
 *                    Tom Theuns (tom.theuns@durham.ac.uk)
 *
 * This program is free software: you can redistribute it and/or modify
 * it under the terms of the GNU Lesser General Public License as published
 * by the Free Software Foundation, either version 3 of the License, or
 * (at your option) any later version.
 *
 * This program is distributed in the hope that it will be useful,
 * but WITHOUT ANY WARRANTY; without even the implied warranty of
 * MERCHANTABILITY or FITNESS FOR A PARTICULAR PURPOSE.  See the
 * GNU General Public License for more details.
 *
 * You should have received a copy of the GNU Lesser General Public License
 * along with this program.  If not, see <http://www.gnu.org/licenses/>.
 *
 ******************************************************************************/

/* Config parameters. */
#include "../config.h"

/* Some standard headers. */
#include <stdlib.h>
#include <unistd.h>

/* MPI headers. */
#ifdef WITH_MPI
#include <mpi.h>
#endif

/* Load the profiler header, if needed. */
#ifdef WITH_PROFILER
#include <gperftools/profiler.h>
#endif

/* This object's header. */
#include "engine.h"

/* Local headers. */
#include "active.h"
#include "atomic.h"
#include "cell.h"
#include "clocks.h"
#include "cycle.h"
#include "debug.h"
#include "error.h"
#include "proxy.h"
#include "timers.h"

/**
 * @brief Mark tasks to be un-skipped and set the sort flags accordingly.
 *        Threadpool mapper function.
 *
 * @param map_data pointer to the tasks
 * @param num_elements number of tasks
 * @param extra_data pointer to int that will define if a rebuild is needed.
 */
void engine_marktasks_mapper(void *map_data, int num_elements,
                             void *extra_data) {
  /* Unpack the arguments. */
  struct task *tasks = (struct task *)map_data;
  size_t *rebuild_space = &((size_t *)extra_data)[1];
  struct scheduler *s = (struct scheduler *)(((size_t *)extra_data)[2]);
  struct engine *e = (struct engine *)((size_t *)extra_data)[0];
  const int nodeID = e->nodeID;

  for (int ind = 0; ind < num_elements; ind++) {

    /* Get basic task information */
    struct task *t = &tasks[ind];
    const enum task_types t_type = t->type;
    const enum task_subtypes t_subtype = t->subtype;

    /* Single-cell task? */
    if (t_type == task_type_self || t_type == task_type_sub_self) {

      /* Local pointer. */
      struct cell *ci = t->ci;

      if (ci->nodeID != engine_rank) error("Non-local self task found");

      /* Activate the hydro drift */
      if (t_type == task_type_self && t_subtype == task_subtype_density) {
        if (cell_is_active_hydro(ci, e)) {
          scheduler_activate(s, t);
          cell_activate_drift_part(ci, s);
        }
      }

      /* Store current values of dx_max and h_max. */
      else if (t_type == task_type_sub_self &&
               t_subtype == task_subtype_density) {
        if (cell_is_active_hydro(ci, e)) {
          scheduler_activate(s, t);
          cell_activate_subcell_hydro_tasks(ci, NULL, s);
        }
      }

      else if (t_type == task_type_self && t_subtype == task_subtype_force) {
        if (cell_is_active_hydro(ci, e)) scheduler_activate(s, t);
      }

      else if (t_type == task_type_sub_self &&
               t_subtype == task_subtype_force) {
        if (cell_is_active_hydro(ci, e)) scheduler_activate(s, t);
      }

#ifdef EXTRA_HYDRO_LOOP
      else if (t_type == task_type_self && t_subtype == task_subtype_gradient) {
        if (cell_is_active_hydro(ci, e)) scheduler_activate(s, t);
      }

      else if (t_type == task_type_sub_self &&
               t_subtype == task_subtype_gradient) {
        if (cell_is_active_hydro(ci, e)) scheduler_activate(s, t);
      }
#endif

      /* Activate the star density */
      else if (t_type == task_type_self &&
               t_subtype == task_subtype_stars_density) {
        if (cell_is_active_stars(ci, e)) {
          scheduler_activate(s, t);
          cell_activate_drift_part(ci, s);
          cell_activate_drift_spart(ci, s);
        }
      }

      /* Store current values of dx_max and h_max. */
      else if (t_type == task_type_sub_self &&
               t_subtype == task_subtype_stars_density) {
        if (cell_is_active_stars(ci, e)) {
          scheduler_activate(s, t);
          cell_activate_subcell_stars_tasks(ci, NULL, s);
        }
      }

      /* Activate the star feedback */
      else if (t_type == task_type_self &&
               t_subtype == task_subtype_stars_feedback) {
        if (cell_is_active_stars(ci, e)) {
          scheduler_activate(s, t);
        }
      }

      /* Store current values of dx_max and h_max. */
      else if (t_type == task_type_sub_self &&
               t_subtype == task_subtype_stars_feedback) {
        if (cell_is_active_stars(ci, e)) {
          scheduler_activate(s, t);
          cell_activate_subcell_stars_tasks(ci, NULL, s);
        }
      }

      /* Activate the gravity drift */
      else if (t_type == task_type_self && t_subtype == task_subtype_grav) {
        if (cell_is_active_gravity(ci, e)) {
          scheduler_activate(s, t);
          cell_activate_subcell_grav_tasks(t->ci, NULL, s);
        }
      }

      /* Activate the gravity drift */
      else if (t_type == task_type_self &&
               t_subtype == task_subtype_external_grav) {
        if (cell_is_active_gravity(ci, e)) {
          scheduler_activate(s, t);
          cell_activate_drift_gpart(t->ci, s);
        }
      }

#ifdef SWIFT_DEBUG_CHECKS
      else {
        error("Invalid task type / sub-type encountered");
      }
#endif
    }

    /* Pair? */
    else if (t_type == task_type_pair || t_type == task_type_sub_pair) {

      /* Local pointers. */
      struct cell *ci = t->ci;
      struct cell *cj = t->cj;
#ifdef WITH_MPI
      const int ci_nodeID = ci->nodeID;
      const int cj_nodeID = cj->nodeID;
#else
      const int ci_nodeID = nodeID;
      const int cj_nodeID = nodeID;
#endif
      const int ci_active_hydro = cell_is_active_hydro(ci, e);
      const int cj_active_hydro = cell_is_active_hydro(cj, e);

      const int ci_active_gravity = cell_is_active_gravity(ci, e);
      const int cj_active_gravity = cell_is_active_gravity(cj, e);

      const int ci_active_stars = cell_is_active_stars(ci, e);
      const int cj_active_stars = cell_is_active_stars(cj, e);

      /* Only activate tasks that involve a local active cell. */
      if ((t_subtype == task_subtype_density ||
           t_subtype == task_subtype_gradient ||
           t_subtype == task_subtype_force) &&
          ((ci_active_hydro && ci_nodeID == nodeID) ||
           (cj_active_hydro && cj_nodeID == nodeID))) {

        scheduler_activate(s, t);

        /* Set the correct sorting flags */
        if (t_type == task_type_pair && t_subtype == task_subtype_density) {

          /* Store some values. */
          atomic_or(&ci->hydro.requires_sorts, 1 << t->flags);
          atomic_or(&cj->hydro.requires_sorts, 1 << t->flags);
          ci->hydro.dx_max_sort_old = ci->hydro.dx_max_sort;
          cj->hydro.dx_max_sort_old = cj->hydro.dx_max_sort;

          /* Activate the hydro drift tasks. */
          if (ci_nodeID == nodeID) cell_activate_drift_part(ci, s);
          if (cj_nodeID == nodeID) cell_activate_drift_part(cj, s);

          /* Check the sorts and activate them if needed. */
          cell_activate_hydro_sorts(ci, t->flags, s);
          cell_activate_hydro_sorts(cj, t->flags, s);

        }

        /* Store current values of dx_max and h_max. */
        else if (t_type == task_type_sub_pair &&
                 t_subtype == task_subtype_density) {
          cell_activate_subcell_hydro_tasks(t->ci, t->cj, s);
        }
      }

      /* Stars density */
      if (t_subtype == task_subtype_stars_density &&
          ((ci_active_stars && ci->nodeID == engine_rank) ||
           (cj_active_stars && cj->nodeID == engine_rank))) {

        // MATTHIEU: The logic here can be improved.
        // If ci is active for stars but not cj, then we can only drift the
        // stars in ci and parts in cj. (and vice-versa). The same logic can be
        // applied in cell_unskip_stars().

        scheduler_activate(s, t);

        /* Set the correct sorting flags */
        if (t_type == task_type_pair) {

          /* Do ci */
          /* Store some values. */
          atomic_or(&cj->hydro.requires_sorts, 1 << t->flags);
          atomic_or(&ci->stars.requires_sorts, 1 << t->flags);

          cj->hydro.dx_max_sort_old = cj->hydro.dx_max_sort;
          ci->stars.dx_max_sort_old = ci->stars.dx_max_sort;

          /* Activate the hydro drift tasks. */
          if (ci_nodeID == nodeID) cell_activate_drift_spart(ci, s);

          if (cj_nodeID == nodeID) cell_activate_drift_part(cj, s);

          /* Check the sorts and activate them if needed. */
          cell_activate_hydro_sorts(cj, t->flags, s);

          cell_activate_stars_sorts(ci, t->flags, s);

          /* Do cj */
          /* Store some values. */
          atomic_or(&ci->hydro.requires_sorts, 1 << t->flags);
          atomic_or(&cj->stars.requires_sorts, 1 << t->flags);

          ci->hydro.dx_max_sort_old = ci->hydro.dx_max_sort;
          cj->stars.dx_max_sort_old = cj->stars.dx_max_sort;

          /* Activate the hydro drift tasks. */
          if (ci_nodeID == nodeID) cell_activate_drift_part(ci, s);

          if (cj_nodeID == nodeID) cell_activate_drift_spart(cj, s);

          /* Check the sorts and activate them if needed. */
          cell_activate_hydro_sorts(ci, t->flags, s);
          cell_activate_stars_sorts(cj, t->flags, s);
        }

        /* Store current values of dx_max and h_max. */
        else if (t_type == task_type_sub_pair) {
          cell_activate_subcell_stars_tasks(t->ci, t->cj, s);
        }
      }

<<<<<<< HEAD
=======
      /* Stars feedback */
>>>>>>> 22e2c71e
      if (t_subtype == task_subtype_stars_feedback &&
          ((ci_active_stars && ci->nodeID == engine_rank) ||
           (cj_active_stars && cj->nodeID == engine_rank))) {

        scheduler_activate(s, t);
      }

      /* Gravity */
      if ((t_subtype == task_subtype_grav) &&
          ((ci_active_gravity && ci_nodeID == nodeID) ||
           (cj_active_gravity && cj_nodeID == nodeID))) {

        scheduler_activate(s, t);

        if (t_type == task_type_pair && t_subtype == task_subtype_grav) {
          /* Activate the gravity drift */
          cell_activate_subcell_grav_tasks(t->ci, t->cj, s);
        }

#ifdef SWIFT_DEBUG_CHECKS
        else if (t_type == task_type_sub_pair &&
                 t_subtype == task_subtype_grav) {
          error("Invalid task sub-type encountered");
        }
#endif
      }

      /* Only interested in density tasks as of here. */
      if (t_subtype == task_subtype_density) {

        /* Too much particle movement? */
        if (cell_need_rebuild_for_hydro_pair(ci, cj)) *rebuild_space = 1;

#ifdef WITH_MPI
        /* Activate the send/recv tasks. */
        if (ci_nodeID != nodeID) {

          /* If the local cell is active, receive data from the foreign cell. */
          if (cj_active_hydro) {
            scheduler_activate(s, ci->mpi.hydro.recv_xv);
            if (ci_active_hydro) {
              scheduler_activate(s, ci->mpi.hydro.recv_rho);
#ifdef EXTRA_HYDRO_LOOP
              scheduler_activate(s, ci->mpi.hydro.recv_gradient);
#endif
            }
          }

          /* If the foreign cell is active, we want its ti_end values. */
          if (ci_active_hydro) scheduler_activate(s, ci->mpi.recv_ti);

          /* Is the foreign cell active and will need stuff from us? */
          if (ci_active_hydro) {

            struct link *l =
                scheduler_activate_send(s, cj->mpi.hydro.send_xv, ci_nodeID);

            /* Drift the cell which will be sent at the level at which it is
               sent, i.e. drift the cell specified in the send task (l->t)
               itself. */
            cell_activate_drift_part(l->t->ci, s);

            /* If the local cell is also active, more stuff will be needed. */
            if (cj_active_hydro) {
              scheduler_activate_send(s, cj->mpi.hydro.send_rho, ci_nodeID);

#ifdef EXTRA_HYDRO_LOOP
              scheduler_activate_send(s, cj->mpi.hydro.send_gradient,
                                      ci_nodeID);
#endif
            }
          }

          /* If the local cell is active, send its ti_end values. */
          if (cj_active_hydro)
            scheduler_activate_send(s, cj->mpi.send_ti, ci_nodeID);

        } else if (cj_nodeID != nodeID) {

          /* If the local cell is active, receive data from the foreign cell. */
          if (ci_active_hydro) {
            scheduler_activate(s, cj->mpi.hydro.recv_xv);
            if (cj_active_hydro) {
              scheduler_activate(s, cj->mpi.hydro.recv_rho);
#ifdef EXTRA_HYDRO_LOOP
              scheduler_activate(s, cj->mpi.hydro.recv_gradient);
#endif
            }
          }

          /* If the foreign cell is active, we want its ti_end values. */
          if (cj_active_hydro) scheduler_activate(s, cj->mpi.recv_ti);

          /* Is the foreign cell active and will need stuff from us? */
          if (cj_active_hydro) {

            struct link *l =
                scheduler_activate_send(s, ci->mpi.hydro.send_xv, cj_nodeID);

            /* Drift the cell which will be sent at the level at which it is
               sent, i.e. drift the cell specified in the send task (l->t)
               itself. */
            cell_activate_drift_part(l->t->ci, s);

            /* If the local cell is also active, more stuff will be needed. */
            if (ci_active_hydro) {

              scheduler_activate_send(s, ci->mpi.hydro.send_rho, cj_nodeID);

#ifdef EXTRA_HYDRO_LOOP
              scheduler_activate_send(s, ci->mpi.hydro.send_gradient,
                                      cj_nodeID);
#endif
            }
          }

          /* If the local cell is active, send its ti_end values. */
          if (ci_active_hydro)
            scheduler_activate_send(s, ci->mpi.send_ti, cj_nodeID);
        }
#endif
      }

      /* Only interested in stars_density tasks as of here. */
      if (t->subtype == task_subtype_stars_density) {

        /* Too much particle movement? */
<<<<<<< HEAD
        if (cell_need_rebuild_for_stars_pair(ci, cj)) {
          *rebuild_space = 1;
        }
=======
        if (cell_need_rebuild_for_stars_pair(ci, cj)) *rebuild_space = 1;
>>>>>>> 22e2c71e

        // LOIC: Need implementing MPI case
      }

      /* Only interested in gravity tasks as of here. */
      if (t_subtype == task_subtype_grav) {

#ifdef WITH_MPI
        /* Activate the send/recv tasks. */
        if (ci_nodeID != nodeID) {

          /* If the local cell is active, receive data from the foreign cell. */
          if (cj_active_gravity) scheduler_activate(s, ci->mpi.grav.recv);

          /* If the foreign cell is active, we want its ti_end values. */
          if (ci_active_gravity) scheduler_activate(s, ci->mpi.recv_ti);

          /* Is the foreign cell active and will need stuff from us? */
          if (ci_active_gravity) {

            struct link *l =
                scheduler_activate_send(s, cj->mpi.grav.send, ci_nodeID);

            /* Drift the cell which will be sent at the level at which it is
               sent, i.e. drift the cell specified in the send task (l->t)
               itself. */
            cell_activate_drift_gpart(l->t->ci, s);
          }

          /* If the local cell is active, send its ti_end values. */
          if (cj_active_gravity)
            scheduler_activate_send(s, cj->mpi.send_ti, ci_nodeID);

        } else if (cj_nodeID != nodeID) {

          /* If the local cell is active, receive data from the foreign cell. */
          if (ci_active_gravity) scheduler_activate(s, cj->mpi.grav.recv);

          /* If the foreign cell is active, we want its ti_end values. */
          if (cj_active_gravity) scheduler_activate(s, cj->mpi.recv_ti);

          /* Is the foreign cell active and will need stuff from us? */
          if (cj_active_gravity) {

            struct link *l =
                scheduler_activate_send(s, ci->mpi.grav.send, cj_nodeID);

            /* Drift the cell which will be sent at the level at which it is
               sent, i.e. drift the cell specified in the send task (l->t)
               itself. */
            cell_activate_drift_gpart(l->t->ci, s);
          }

          /* If the local cell is active, send its ti_end values. */
          if (ci_active_gravity)
            scheduler_activate_send(s, ci->mpi.send_ti, cj_nodeID);
        }
#endif
      }
    }

    /* End force ? */
    else if (t_type == task_type_end_force) {

      if (cell_is_active_hydro(t->ci, e) || cell_is_active_gravity(t->ci, e))
        scheduler_activate(s, t);
    }

    /* Kick ? */
    else if (t_type == task_type_kick1 || t_type == task_type_kick2) {

      if (cell_is_active_hydro(t->ci, e) || cell_is_active_gravity(t->ci, e))
        scheduler_activate(s, t);
    }

    /* Hydro ghost tasks ? */
    else if (t_type == task_type_ghost || t_type == task_type_extra_ghost ||
             t_type == task_type_ghost_in || t_type == task_type_ghost_out) {
      if (cell_is_active_hydro(t->ci, e)) scheduler_activate(s, t);
    }

    /* logger tasks ? */
    else if (t->type == task_type_logger) {
      if (cell_is_active_hydro(t->ci, e) || cell_is_active_gravity(t->ci, e) ||
          cell_is_active_stars(t->ci, e))
        scheduler_activate(s, t);
    }

    /* Gravity stuff ? */
    else if (t_type == task_type_grav_down || t_type == task_type_grav_mesh ||
             t_type == task_type_grav_long_range ||
             t_type == task_type_init_grav ||
             t_type == task_type_init_grav_out ||
             t_type == task_type_drift_gpart_out ||
             t_type == task_type_grav_down_in) {
      if (cell_is_active_gravity(t->ci, e)) scheduler_activate(s, t);
    }

    /* Multipole - Multipole interaction task */
    else if (t_type == task_type_grav_mm) {

      /* Local pointers. */
      const struct cell *ci = t->ci;
      const struct cell *cj = t->cj;
#ifdef WITH_MPI
      const int ci_nodeID = ci->nodeID;
      const int cj_nodeID = (cj != NULL) ? cj->nodeID : -1;
#else
      const int ci_nodeID = nodeID;
      const int cj_nodeID = nodeID;
#endif
      const int ci_active_gravity = cell_is_active_gravity_mm(ci, e);
      const int cj_active_gravity = cell_is_active_gravity_mm(cj, e);

      if ((ci_active_gravity && ci_nodeID == nodeID) ||
          (cj_active_gravity && cj_nodeID == nodeID))
        scheduler_activate(s, t);
    }

    /* Star ghost tasks ? */
    else if (t_type == task_type_stars_ghost ||
             t_type == task_type_stars_ghost_in ||
             t_type == task_type_stars_ghost_out) {
      if (cell_is_active_stars(t->ci, e)) scheduler_activate(s, t);
    }

    /* Time-step? */
    else if (t_type == task_type_timestep) {
      t->ci->hydro.updated = 0;
      t->ci->grav.updated = 0;
      t->ci->stars.updated = 0;
      if (cell_is_active_hydro(t->ci, e) || cell_is_active_gravity(t->ci, e))
        scheduler_activate(s, t);
    }

    /* Subgrid tasks */
    else if (t_type == task_type_cooling) {
      if (cell_is_active_hydro(t->ci, e) || cell_is_active_gravity(t->ci, e))
        scheduler_activate(s, t);
    } else if (t_type == task_type_star_formation) {
      if (cell_is_active_hydro(t->ci, e) || cell_is_active_gravity(t->ci, e))
        scheduler_activate(s, t);
    }
  }
}

/**
 * @brief Mark tasks to be un-skipped and set the sort flags accordingly.
 *
 * @return 1 if the space has to be rebuilt, 0 otherwise.
 */
int engine_marktasks(struct engine *e) {

  struct scheduler *s = &e->sched;
  const ticks tic = getticks();
  int rebuild_space = 0;

  /* Run through the tasks and mark as skip or not. */
  size_t extra_data[3] = {(size_t)e, (size_t)rebuild_space, (size_t)&e->sched};
  threadpool_map(&e->threadpool, engine_marktasks_mapper, s->tasks, s->nr_tasks,
                 sizeof(struct task), 0, extra_data);
  rebuild_space = extra_data[1];

  if (e->verbose)
    message("took %.3f %s.", clocks_from_ticks(getticks() - tic),
            clocks_getunit());

  /* All is well... */
  return rebuild_space;
}<|MERGE_RESOLUTION|>--- conflicted
+++ resolved
@@ -296,10 +296,7 @@
         }
       }
 
-<<<<<<< HEAD
-=======
       /* Stars feedback */
->>>>>>> 22e2c71e
       if (t_subtype == task_subtype_stars_feedback &&
           ((ci_active_stars && ci->nodeID == engine_rank) ||
            (cj_active_stars && cj->nodeID == engine_rank))) {
@@ -427,13 +424,7 @@
       if (t->subtype == task_subtype_stars_density) {
 
         /* Too much particle movement? */
-<<<<<<< HEAD
-        if (cell_need_rebuild_for_stars_pair(ci, cj)) {
-          *rebuild_space = 1;
-        }
-=======
         if (cell_need_rebuild_for_stars_pair(ci, cj)) *rebuild_space = 1;
->>>>>>> 22e2c71e
 
         // LOIC: Need implementing MPI case
       }
