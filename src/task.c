/*******************************************************************************
 * This file is part of SWIFT.
 * Copyright (c) 2012 Pedro Gonnet (pedro.gonnet@durham.ac.uk)
 *                    Matthieu Schaller (matthieu.schaller@durham.ac.uk)
 *               2015 Peter W. Draper (p.w.draper@durham.ac.uk)
 *               2016 John A. Regan (john.a.regan@durham.ac.uk)
 *                    Tom Theuns (tom.theuns@durham.ac.uk)
 *
 * This program is free software: you can redistribute it and/or modify
 * it under the terms of the GNU Lesser General Public License as published
 * by the Free Software Foundation, either version 3 of the License, or
 * (at your option) any later version.
 *
 * This program is distributed in the hope that it will be useful,
 * but WITHOUT ANY WARRANTY; without even the implied warranty of
 * MERCHANTABILITY or FITNESS FOR A PARTICULAR PURPOSE.  See the
 * GNU General Public License for more details.
 *
 * You should have received a copy of the GNU Lesser General Public License
 * along with this program.  If not, see <http://www.gnu.org/licenses/>.
 *
 ******************************************************************************/

/* Config parameters. */
#include "../config.h"

/* Some standard headers. */
#include <float.h>
#include <limits.h>
#include <sched.h>
#include <stdio.h>
#include <stdlib.h>
#include <string.h>

/* MPI headers. */
#ifdef WITH_MPI
#include <mpi.h>
#endif

/* This object's header. */
#include "task.h"

/* Local headers. */
#include "atomic.h"
#include "error.h"
#include "inline.h"
#include "lock.h"

const char *taskID_names[task_type_count] = {
    "none",       "sort",    "self",         "pair",          "sub_self",
    "sub_pair",   "init",    "ghost",        "extra_ghost",   "kick",
    "kick_fixdt", "send",    "recv",         "grav_gather_m", "grav_fft",
<<<<<<< HEAD
    "grav_mm",    "grav_up", "grav_external", "sourceterms"};
=======
    "grav_mm",    "grav_up", "grav_external"};
>>>>>>> c6a1f5a2

const char *subtaskID_names[task_subtype_count] = {
    "none", "density", "gradient", "force", "grav", "tend"};

/**
 * @brief Computes the overlap between the parts array of two given cells.
 *
 * @param ci The first #cell.
 * @param cj The second #cell.
 */
__attribute__((always_inline)) INLINE static size_t task_cell_overlap_part(
    const struct cell *ci, const struct cell *cj) {

  if (ci == NULL || cj == NULL) return 0;

  if (ci->parts <= cj->parts &&
      ci->parts + ci->count >= cj->parts + cj->count) {
    return cj->count;
  } else if (cj->parts <= ci->parts &&
             cj->parts + cj->count >= ci->parts + ci->count) {
    return ci->count;
  }

  return 0;
}

/**
 * @brief Computes the overlap between the gparts array of two given cells.
 *
 * @param ci The first #cell.
 * @param cj The second #cell.
 */
__attribute__((always_inline)) INLINE static size_t task_cell_overlap_gpart(
    const struct cell *ci, const struct cell *cj) {

  if (ci == NULL || cj == NULL) return 0;

  if (ci->gparts <= cj->gparts &&
      ci->gparts + ci->gcount >= cj->gparts + cj->gcount) {
    return cj->gcount;
  } else if (cj->gparts <= ci->gparts &&
             cj->gparts + cj->gcount >= ci->gparts + ci->gcount) {
    return ci->gcount;
  }

  return 0;
}

/**
 * @brief Returns the #task_actions for a given task.
 *
 * @param t The #task.
 */
__attribute__((always_inline)) INLINE static enum task_actions task_acts_on(
    const struct task *t) {

  switch (t->type) {

    case task_type_none:
      return task_action_none;
      break;

    case task_type_sort:
    case task_type_ghost:
    case task_type_extra_ghost:
<<<<<<< HEAD
    case task_type_sourceterms:	
=======
>>>>>>> c6a1f5a2
      return task_action_part;
      break;

    case task_type_self:
    case task_type_pair:
    case task_type_sub_self:
    case task_type_sub_pair:
      switch (t->subtype) {

        case task_subtype_density:
        case task_subtype_gradient:
        case task_subtype_force:
          return task_action_part;
          break;

        case task_subtype_grav:
          return task_action_gpart;
          break;

        default:
          error("Unknow task_action for task");
          return task_action_none;
          break;
      }
      break;

    case task_type_init:
    case task_type_kick:
    case task_type_kick_fixdt:
    case task_type_send:
    case task_type_recv:
      return task_action_all;
      break;

    case task_type_grav_gather_m:
    case task_type_grav_fft:
    case task_type_grav_mm:
    case task_type_grav_up:
      return task_action_multipole;
      break;

    case task_type_grav_external:
      return task_action_gpart;
      break;

    default:
      error("Unknown task_action for task");
      return task_action_none;
      break;
  }
}

/**
 * @brief Compute the Jaccard similarity of the data used by two
 *        different tasks.
 *
 * @param ta The first #task.
 * @param tb The second #task.
 */
float task_overlap(const struct task *ta, const struct task *tb) {

  if (ta == NULL || tb == NULL) return 0.f;

  const enum task_actions ta_act = task_acts_on(ta);
  const enum task_actions tb_act = task_acts_on(tb);

  /* First check if any of the two tasks are of a type that don't
     use cells. */
  if (ta_act == task_action_none || tb_act == task_action_none) return 0.f;

  const int ta_part = (ta_act == task_action_part || ta_act == task_action_all);
  const int ta_gpart =
      (ta_act == task_action_gpart || ta_act == task_action_all);
  const int tb_part = (tb_act == task_action_part || tb_act == task_action_all);
  const int tb_gpart =
      (tb_act == task_action_gpart || tb_act == task_action_all);

  /* In the case where both tasks act on parts */
  if (ta_part && tb_part) {

    /* Compute the union of the cell data. */
    size_t size_union = 0;
    if (ta->ci != NULL) size_union += ta->ci->count;
    if (ta->cj != NULL) size_union += ta->cj->count;
    if (tb->ci != NULL) size_union += tb->ci->count;
    if (tb->cj != NULL) size_union += tb->cj->count;

    /* Compute the intersection of the cell data. */
    const size_t size_intersect = task_cell_overlap_part(ta->ci, tb->ci) +
                                  task_cell_overlap_part(ta->ci, tb->cj) +
                                  task_cell_overlap_part(ta->cj, tb->ci) +
                                  task_cell_overlap_part(ta->cj, tb->cj);

    return ((float)size_intersect) / (size_union - size_intersect);
  }

  /* In the case where both tasks act on gparts */
  else if (ta_gpart && tb_gpart) {

    /* Compute the union of the cell data. */
    size_t size_union = 0;
    if (ta->ci != NULL) size_union += ta->ci->gcount;
    if (ta->cj != NULL) size_union += ta->cj->gcount;
    if (tb->ci != NULL) size_union += tb->ci->gcount;
    if (tb->cj != NULL) size_union += tb->cj->gcount;

    /* Compute the intersection of the cell data. */
    const size_t size_intersect = task_cell_overlap_gpart(ta->ci, tb->ci) +
                                  task_cell_overlap_gpart(ta->ci, tb->cj) +
                                  task_cell_overlap_gpart(ta->cj, tb->ci) +
                                  task_cell_overlap_gpart(ta->cj, tb->cj);

    return ((float)size_intersect) / (size_union - size_intersect);
  }

  /* Else, no overlap */
  return 0.f;
}

/**
 * @brief Unlock the cell held by this task.
 *
 * @param t The #task.
 */
void task_unlock(struct task *t) {

  const int type = t->type;
  const int subtype = t->subtype;
  struct cell *ci = t->ci, *cj = t->cj;

  /* Act based on task type. */
  switch (type) {

    case task_type_sort:
      cell_unlocktree(ci);
      break;

    case task_type_self:
    case task_type_sub_self:
      if (subtype == task_subtype_grav) {
        cell_gunlocktree(ci);
      } else {
        cell_unlocktree(ci);
      }
      break;

    case task_type_pair:
    case task_type_sub_pair:
      if (subtype == task_subtype_grav) {
        cell_gunlocktree(ci);
        cell_gunlocktree(cj);
      } else {
        cell_unlocktree(ci);
        cell_unlocktree(cj);
      }
      break;

    case task_type_grav_mm:
      cell_gunlocktree(ci);
      break;
    default:
      break;
  }
}

/**
 * @brief Try to lock the cells associated with this task.
 *
 * @param t the #task.
 */
int task_lock(struct task *t) {

  const int type = t->type;
  const int subtype = t->subtype;
  struct cell *ci = t->ci, *cj = t->cj;
#ifdef WITH_MPI
  int res = 0, err = 0;
  MPI_Status stat;
#endif

  switch (type) {

    /* Communication task? */
    case task_type_recv:
    case task_type_send:
#ifdef WITH_MPI
      /* Check the status of the MPI request. */
      if ((err = MPI_Test(&t->req, &res, &stat)) != MPI_SUCCESS) {
        char buff[MPI_MAX_ERROR_STRING];
        int len;
        MPI_Error_string(err, buff, &len);
        error("Failed to test request on send/recv task (tag=%i, %s).",
              t->flags, buff);
      }
      return res;
#else
      error("SWIFT was not compiled with MPI support.");
#endif
      break;

    case task_type_sort:
      if (cell_locktree(ci) != 0) return 0;
      break;

    case task_type_self:
    case task_type_sub_self:
      if (subtype == task_subtype_grav) {
        if (cell_glocktree(ci) != 0) return 0;
      } else {
        if (cell_locktree(ci) != 0) return 0;
      }
      break;

    case task_type_pair:
    case task_type_sub_pair:
      if (subtype == task_subtype_grav) {
        if (ci->ghold || cj->ghold) return 0;
        if (cell_glocktree(ci) != 0) return 0;
        if (cell_glocktree(cj) != 0) {
          cell_gunlocktree(ci);
          return 0;
        }
      } else {
        if (ci->hold || cj->hold) return 0;
        if (cell_locktree(ci) != 0) return 0;
        if (cell_locktree(cj) != 0) {
          cell_unlocktree(ci);
          return 0;
        }
      }
      break;

    case task_type_grav_mm:
      cell_glocktree(ci);
      break;

    default:
      break;
  }

  /* If we made it this far, we've got a lock. */
  return 1;
}

/**
 * @brief Prints the list of tasks contained in a given mask
 *
 * @param mask The mask to analyse
 */
void task_print_mask(unsigned int mask) {

  printf("task_print_mask: The tasks to run are [");
  for (int k = 1; k < task_type_count; k++)
    printf(" %s=%s", taskID_names[k], (mask & (1 << k)) ? "yes" : "no");
  printf(" ]\n");
}

/**
 * @brief Prints the list of subtasks contained in a given submask
 *
 * @param submask The submask to analyse
 */
void task_print_submask(unsigned int submask) {

  printf("task_print_submask: The subtasks to run are [");
  for (int k = 1; k < task_subtype_count; k++)
    printf(" %s=%s", subtaskID_names[k], (submask & (1 << k)) ? "yes" : "no");
  printf(" ]\n");
}<|MERGE_RESOLUTION|>--- conflicted
+++ resolved
@@ -50,11 +50,7 @@
     "none",       "sort",    "self",         "pair",          "sub_self",
     "sub_pair",   "init",    "ghost",        "extra_ghost",   "kick",
     "kick_fixdt", "send",    "recv",         "grav_gather_m", "grav_fft",
-<<<<<<< HEAD
     "grav_mm",    "grav_up", "grav_external", "sourceterms"};
-=======
-    "grav_mm",    "grav_up", "grav_external"};
->>>>>>> c6a1f5a2
 
 const char *subtaskID_names[task_subtype_count] = {
     "none", "density", "gradient", "force", "grav", "tend"};
@@ -120,10 +116,7 @@
     case task_type_sort:
     case task_type_ghost:
     case task_type_extra_ghost:
-<<<<<<< HEAD
     case task_type_sourceterms:	
-=======
->>>>>>> c6a1f5a2
       return task_action_part;
       break;
 
