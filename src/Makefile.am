--- conflicted
+++ resolved
@@ -52,13 +52,10 @@
     logger_io.h tracers_io.h tracers.h tracers_struct.h star_formation_io.h fof.h fof_struct.h fof_io.h \
     star_formation_struct.h star_formation.h \
     star_formation_logger.h star_formation_logger_struct.h \
-<<<<<<< HEAD
-    velociraptor_struct.h velociraptor_io.h random.h memuse.h mpiuse.h memuse_rnodes.h black_holes.h black_holes_io.h \
-=======
     pressure_floor.h pressure_floor_struct.h pressure_floor_iact.h \
-    velociraptor_struct.h velociraptor_io.h random.h memuse.h black_holes.h black_holes_io.h \
->>>>>>> ffb99eab
-    black_holes_properties.h black_holes_struct.h feedback.h feedback_struct.h feedback_properties.h
+    velociraptor_struct.h velociraptor_io.h random.h memuse.h mpiuse.h memuse_rnodes.h \
+    black_holes.h black_holes_io.h black_holes_properties.h black_holes_struct.h \
+    feedback.h feedback_struct.h feedback_properties.h
 
 # source files for EAGLE cooling
 EAGLE_COOLING_SOURCES =
