# This file is part of SWIFT.
# Copyright (c) 2012 Pedro Gonnet (pedro.gonnet@durham.ac.uk),
#                    Matthieu Schaller (matthieu.schaller@durham.ac.uk).
#
# This program is free software: you can redistribute it and/or modify
# it under the terms of the GNU General Public License as published by
# the Free Software Foundation, either version 3 of the License, or
# (at your option) any later version.
#
# This program is distributed in the hope that it will be useful,
# but WITHOUT ANY WARRANTY; without even the implied warranty of
# MERCHANTABILITY or FITNESS FOR A PARTICULAR PURPOSE.  See the
# GNU General Public License for more details.
#
# You should have received a copy of the GNU General Public License
# along with this program.  If not, see <http://www.gnu.org/licenses/>.

# Add the non-standard paths to the included library headers
AM_CFLAGS = $(HDF5_CPPFLAGS) $(GSL_INCS) $(FFTW_INCS) $(NUMA_INCS) $(GRACKLE_INCS)

# Assign a "safe" version number
AM_LDFLAGS = $(HDF5_LDFLAGS) $(FFTW_LIBS) -version-info 0:0:0

# The git command, if available.
GIT_CMD = @GIT_CMD@

# Additional dependencies for shared libraries.
EXTRA_LIBS = $(HDF5_LIBS) $(FFTW_LIBS) $(NUMA_LIBS) $(PROFILER_LIBS) $(TCMALLOC_LIBS) $(JEMALLOC_LIBS) $(TBBMALLOC_LIBS) $(GRACKLE_LIBS) $(GSL_LIBS)

# MPI libraries.
MPI_LIBS = $(PARMETIS_LIBS) $(METIS_LIBS) $(MPI_THREAD_LIBS)
MPI_FLAGS = -DWITH_MPI $(PARMETIS_INCS) $(METIS_INCS)

# Build the libswiftsim library
lib_LTLIBRARIES = libswiftsim.la
# Build a MPI-enabled version too?
if HAVEMPI
lib_LTLIBRARIES += libswiftsim_mpi.la
endif

# List required headers
include_HEADERS = space.h runner.h queue.h task.h lock.h cell.h part.h const.h \
    engine.h swift.h serial_io.h timers.h debug.h scheduler.h proxy.h parallel_io.h \
    common_io.h single_io.h multipole.h map.h tools.h partition.h partition_fixed_costs.h \
    clocks.h parser.h physical_constants.h physical_constants_cgs.h potential.h version.h \
    hydro_properties.h riemann.h threadpool.h cooling_io.h cooling.h cooling_struct.h \
    statistics.h memswap.h cache.h runner_doiact_vec.h profiler.h entropy_floor.h \
    dump.h logger.h active.h timeline.h xmf.h gravity_properties.h gravity_derivatives.h \
    gravity_softened_derivatives.h vector_power.h collectgroup.h hydro_space.h sort_part.h \
    chemistry.h chemistry_io.h chemistry_struct.h cosmology.h restart.h space_getsid.h utilities.h \
    mesh_gravity.h cbrt.h exp10.h velociraptor_interface.h swift_velociraptor_part.h outputlist.h \
    logger_io.h tracers_io.h tracers.h tracers_struct.h star_formation_io.h fof.h \
    star_formation_struct.h star_formation.h star_formation_iact.h \
<<<<<<< HEAD
    velociraptor_struct.h velociraptor_io.h random.h c_hashmap/hashmap.h
=======
    velociraptor_struct.h velociraptor_io.h random.h memuse.h
>>>>>>> e8c7b177

# source files for EAGLE cooling
EAGLE_COOLING_SOURCES =
if HAVEEAGLECOOLING
EAGLE_COOLING_SOURCES += cooling/EAGLE/cooling.c cooling/EAGLE/cooling_tables.c
endif

# Common source files
AM_SOURCES = space.c runner.c queue.c task.c cell.c engine.c engine_maketasks.c \
    engine_marktasks.c engine_drift.c serial_io.c timers.c debug.c scheduler.c \
    proxy.c parallel_io.c units.c common_io.c single_io.c multipole.c version.c map.c \
    kernel_hydro.c tools.c part.c partition.c clocks.c parser.c \
    physical_constants.c potential.c hydro_properties.c \
    threadpool.c cooling.c star_formation.c \
    statistics.c runner_doiact_vec.c profiler.c dump.c logger.c \
    part_type.c xmf.c gravity_properties.c gravity.c \
    collectgroup.c hydro_space.c equation_of_state.c \
    chemistry.c cosmology.c restart.c mesh_gravity.c velociraptor_interface.c \
<<<<<<< HEAD
    outputlist.c velociraptor_dummy.c logger_io.c fof.c $(EAGLE_COOLING_SOURCES) \
    c_hashmap/hashmap.c
=======
    outputlist.c velociraptor_dummy.c logger_io.c memuse.c \
    $(EAGLE_COOLING_SOURCES)
>>>>>>> e8c7b177

# Include files for distribution, not installation.
nobase_noinst_HEADERS = align.h approx_math.h atomic.h barrier.h cycle.h error.h inline.h kernel_hydro.h kernel_gravity.h \
		 gravity_iact.h kernel_long_gravity.h vector.h cache.h runner_doiact.h runner_doiact_vec.h runner_doiact_grav.h  \
                 runner_doiact_nosort.h runner_doiact_stars.h units.h intrinsics.h minmax.h kick.h timestep.h drift.h \
		 adiabatic_index.h io_properties.h dimension.h part_type.h periodic.h memswap.h dump.h logger.h sign.h \
		 logger_io.h timestep_limiter.h \
		 gravity.h gravity_io.h gravity_cache.h \
		 gravity/Default/gravity.h gravity/Default/gravity_iact.h gravity/Default/gravity_io.h \
		 gravity/Default/gravity_debug.h gravity/Default/gravity_part.h  \
		 gravity/Potential/gravity.h gravity/Potential/gravity_iact.h gravity/Potential/gravity_io.h \
		 gravity/Potential/gravity_debug.h gravity/Potential/gravity_part.h  \
		 equation_of_state.h \
		 equation_of_state/ideal_gas/equation_of_state.h equation_of_state/isothermal/equation_of_state.h \
	 	 hydro.h hydro_io.h \
		 hydro/Minimal/hydro.h hydro/Minimal/hydro_iact.h hydro/Minimal/hydro_io.h \
                 hydro/Minimal/hydro_debug.h hydro/Minimal/hydro_part.h \
		 hydro/Default/hydro.h hydro/Default/hydro_iact.h hydro/Default/hydro_io.h \
                 hydro/Default/hydro_debug.h hydro/Default/hydro_part.h \
		 hydro/Gadget2/hydro.h hydro/Gadget2/hydro_iact.h hydro/Gadget2/hydro_io.h \
                 hydro/Gadget2/hydro_debug.h hydro/Gadget2/hydro_part.h \
		 hydro/PressureEntropy/hydro.h hydro/PressureEntropy/hydro_iact.h hydro/PressureEntropy/hydro_io.h \
                 hydro/PressureEntropy/hydro_debug.h hydro/PressureEntropy/hydro_part.h \
		 hydro/GizmoMFV/hydro.h hydro/GizmoMFV/hydro_iact.h \
                 hydro/GizmoMFV/hydro_io.h hydro/GizmoMFV/hydro_debug.h \
                 hydro/GizmoMFV/hydro_part.h \
                 hydro/GizmoMFV/hydro_gradients_gizmo.h \
                 hydro/GizmoMFV/hydro_gradients.h \
                 hydro/GizmoMFV/hydro_gradients_sph.h \
                 hydro/GizmoMFV/hydro_slope_limiters_cell.h \
                 hydro/GizmoMFV/hydro_slope_limiters_face.h \
                 hydro/GizmoMFV/hydro_slope_limiters.h \
                 hydro/GizmoMFV/hydro_unphysical.h \
                 hydro/GizmoMFV/hydro_velocities.h \
		 hydro/GizmoMFM/hydro.h hydro/GizmoMFM/hydro_iact.h \
                 hydro/GizmoMFM/hydro_io.h hydro/GizmoMFM/hydro_debug.h \
                 hydro/GizmoMFM/hydro_part.h \
                 hydro/GizmoMFM/hydro_gradients_gizmo.h \
                 hydro/GizmoMFM/hydro_gradients.h \
                 hydro/GizmoMFM/hydro_gradients_sph.h \
                 hydro/GizmoMFM/hydro_slope_limiters_cell.h \
                 hydro/GizmoMFM/hydro_slope_limiters_face.h \
                 hydro/GizmoMFM/hydro_slope_limiters.h \
                 hydro/GizmoMFM/hydro_unphysical.h \
                 hydro/Shadowswift/hydro_debug.h \
                 hydro/Shadowswift/hydro_gradients.h hydro/Shadowswift/hydro.h \
                 hydro/Shadowswift/hydro_iact.h \
                 hydro/Shadowswift/hydro_io.h \
                 hydro/Shadowswift/hydro_part.h \
                 hydro/Shadowswift/hydro_slope_limiters_cell.h \
                 hydro/Shadowswift/hydro_slope_limiters_face.h \
                 hydro/Shadowswift/hydro_slope_limiters.h \
                 hydro/Shadowswift/voronoi1d_algorithm.h \
                 hydro/Shadowswift/voronoi1d_cell.h \
                 hydro/Shadowswift/voronoi2d_algorithm.h \
                 hydro/Shadowswift/voronoi2d_cell.h \
                 hydro/Shadowswift/voronoi3d_algorithm.h \
                 hydro/Shadowswift/voronoi3d_cell.h \
                 hydro/Shadowswift/voronoi_algorithm.h \
                 hydro/Shadowswift/voronoi_cell.h \
	         riemann/riemann_hllc.h riemann/riemann_trrs.h \
		 riemann/riemann_exact.h riemann/riemann_vacuum.h \
                 riemann/riemann_checks.h \
	 	 stars.h stars_io.h \
		 stars/Default/stars.h stars/Default/stars_iact.h stars/Default/stars_io.h \
		 stars/Default/stars_debug.h stars/Default/stars_part.h  \
		 stars/EAGLE/stars.h stars/EAGLE/stars_iact.h stars/EAGLE/stars_io.h \
		 stars/EAGLE/stars_debug.h stars/EAGLE/stars_part.h \
	         potential/none/potential.h potential/point_mass/potential.h \
                 potential/isothermal/potential.h potential/disc_patch/potential.h \
                 potential/sine_wave/potential.h \
		 star_formation/none/star_formation.h star_formation/none/star_formation_struct.h \
		 star_formation/none/star_formation_io.h star_formation/none/star_formation_iact.h \
		 star_formation/EAGLE/star_formation.h star_formation/EAGLE/star_formation_struct.h \
		 star_formation/EAGLE/star_formation_io.h star_formation/EAGLE/star_formation_iact.h \
		 star_formation/GEAR/star_formation.h star_formation/GEAR/star_formation_struct.h \
		 star_formation/GEAR/star_formation_io.h star_formation/GEAR/star_formation_iact.h \
		 cooling/none/cooling.h cooling/none/cooling_struct.h \
                 cooling/none/cooling_io.h \
		 cooling/Compton/cooling.h cooling/Compton/cooling_struct.h \
                 cooling/Compton/cooling_io.h \
	         cooling/const_du/cooling.h cooling/const_du/cooling_struct.h \
                 cooling/const_du/cooling_io.h \
                 cooling/const_lambda/cooling.h cooling/const_lambda/cooling_struct.h \
                 cooling/const_lambda/cooling_io.h \
                 cooling/grackle/cooling.h cooling/grackle/cooling_struct.h \
                 cooling/grackle/cooling_io.h \
		 cooling/EAGLE/cooling.h cooling/EAGLE/cooling_struct.h \
                 cooling/EAGLE/cooling_io.h cooling/EAGLE/interpolate.h cooling/EAGLE/cooling_rates.h \
                 chemistry/none/chemistry.h \
		 chemistry/none/chemistry_io.h \
		 chemistry/none/chemistry_struct.h \
		 chemistry/none/chemistry_iact.h \
                 chemistry/GEAR/chemistry.h \
		 chemistry/GEAR/chemistry_io.h \
		 chemistry/GEAR/chemistry_struct.h \
		 chemistry/GEAR/chemistry_iact.h \
                 chemistry/EAGLE/chemistry.h \
		 chemistry/EAGLE/chemistry_io.h \
		 chemistry/EAGLE/chemistry_struct.h\
		 chemistry/EAGLE/chemistry_iact.h \
	         entropy_floor/none/entropy_floor.h \
                 entropy_floor/EAGLE/entropy_floor.h \
		 tracers/none/tracers.h tracers/none/tracers_struct.h \
                 tracers/none/tracers_io.h \
		 tracers/EAGLE/tracers.h tracers/EAGLE/tracers_struct.h \
                 tracers/EAGLE/tracers_io.h


# Sources and flags for regular library
libswiftsim_la_SOURCES = $(AM_SOURCES)
libswiftsim_la_CFLAGS = $(AM_CFLAGS)
libswiftsim_la_LDFLAGS = $(AM_LDFLAGS) $(EXTRA_LIBS)
libswiftsim_la_LIBADD = $(GRACKLE_LIBS) $(VELOCIRAPTOR_LIBS)

# Sources and flags for MPI library
libswiftsim_mpi_la_SOURCES = $(AM_SOURCES)
libswiftsim_mpi_la_CFLAGS = $(AM_CFLAGS) $(MPI_FLAGS)
libswiftsim_mpi_la_LDFLAGS = $(AM_LDFLAGS) $(MPI_LIBS) $(EXTRA_LIBS)
libswiftsim_mpi_la_SHORTNAME = mpi
libswiftsim_mpi_la_LIBADD = $(GRACKLE_LIBS) $(VELOCIRAPTOR_LIBS)


# Versioning. If any sources change then update the version_string.h file with
# the current git revision and package version.
# May have a checkout without a version_string.h file and no git command (tar/zip
# download), allow that, but make sure we know it.
version_string.h: version_string.h.in $(AM_SOURCES) $(include_HEADERS) $(noinst_HEADERS)
	if test "X$(GIT_CMD)" != "X"; then \
	    GIT_REVISION=`$(GIT_CMD) describe --abbrev=8  --always --tags --dirty`; \
	    GIT_BRANCH=`$(GIT_CMD) branch | sed -n 's/^\* \(.*\)/\1/p'`; \
            GIT_DATE=`$(GIT_CMD) log -1 --format=%ci`; \
	    sed -e "s,@PACKAGE_VERSION\@,$(PACKAGE_VERSION)," \
	        -e "s,@GIT_REVISION\@,$${GIT_REVISION}," \
	        -e "s|@GIT_BRANCH\@|$${GIT_BRANCH}|" \
	        -e "s|@GIT_DATE\@|$${GIT_DATE}|" \
	        -e "s|@SWIFT_CFLAGS\@|$(CFLAGS)|" $< > version_string.h; \
	else \
	    if test ! -f version_string.h; then \
	        sed -e "s,@PACKAGE_VERSION\@,$(PACKAGE_VERSION)," \
	            -e "s,@GIT_REVISION\@,unknown," \
		    -e "s,@GIT_BRANCH\@,unknown," \
		    -e "s,@GIT_DATE\@,unknown," \
	            -e "s|@SWIFT_CFLAGS\@|$(CFLAGS)|" $< > version_string.h; \
	    fi; \
	fi

#  Make sure version_string.h is built first.
BUILT_SOURCES = version_string.h

#  And distribute the built files.
EXTRA_DIST = version_string.h version_string.h.in<|MERGE_RESOLUTION|>--- conflicted
+++ resolved
@@ -51,11 +51,7 @@
     mesh_gravity.h cbrt.h exp10.h velociraptor_interface.h swift_velociraptor_part.h outputlist.h \
     logger_io.h tracers_io.h tracers.h tracers_struct.h star_formation_io.h fof.h \
     star_formation_struct.h star_formation.h star_formation_iact.h \
-<<<<<<< HEAD
-    velociraptor_struct.h velociraptor_io.h random.h c_hashmap/hashmap.h
-=======
-    velociraptor_struct.h velociraptor_io.h random.h memuse.h
->>>>>>> e8c7b177
+    velociraptor_struct.h velociraptor_io.h random.h memuse.h c_hashmap/hashmap.h
 
 # source files for EAGLE cooling
 EAGLE_COOLING_SOURCES =
@@ -74,13 +70,8 @@
     part_type.c xmf.c gravity_properties.c gravity.c \
     collectgroup.c hydro_space.c equation_of_state.c \
     chemistry.c cosmology.c restart.c mesh_gravity.c velociraptor_interface.c \
-<<<<<<< HEAD
-    outputlist.c velociraptor_dummy.c logger_io.c fof.c $(EAGLE_COOLING_SOURCES) \
-    c_hashmap/hashmap.c
-=======
-    outputlist.c velociraptor_dummy.c logger_io.c memuse.c \
-    $(EAGLE_COOLING_SOURCES)
->>>>>>> e8c7b177
+    outputlist.c velociraptor_dummy.c logger_io.c fof.c memuse.c \
+    $(EAGLE_COOLING_SOURCES) c_hashmap/hashmap.c
 
 # Include files for distribution, not installation.
 nobase_noinst_HEADERS = align.h approx_math.h atomic.h barrier.h cycle.h error.h inline.h kernel_hydro.h kernel_gravity.h \
