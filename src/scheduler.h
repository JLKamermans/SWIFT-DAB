/*******************************************************************************
 * This file is part of SWIFT.
 * Copyright (c) 2013 Pedro Gonnet (pedro.gonnet@durham.ac.uk)
 *                    Matthieu Schaller (matthieu.schaller@durham.ac.uk)
 *
 * This program is free software: you can redistribute it and/or modify
 * it under the terms of the GNU Lesser General Public License as published
 * by the Free Software Foundation, either version 3 of the License, or
 * (at your option) any later version.
 *
 * This program is distributed in the hope that it will be useful,
 * but WITHOUT ANY WARRANTY; without even the implied warranty of
 * MERCHANTABILITY or FITNESS FOR A PARTICULAR PURPOSE.  See the
 * GNU General Public License for more details.
 *
 * You should have received a copy of the GNU Lesser General Public License
 * along with this program.  If not, see <http://www.gnu.org/licenses/>.
 *
 ******************************************************************************/
#ifndef SWIFT_SCHEDULER_H
#define SWIFT_SCHEDULER_H

/* Some standard headers. */
#include <pthread.h>

/* Includes. */
#include "cell.h"
#include "lock.h"
#include "queue.h"
#include "space.h"
#include "task.h"

/* Some constants. */
#define scheduler_maxwait 3
#define scheduler_init_nr_unlocks 10000
#define scheduler_dosub 1
#define scheduler_maxsteal 10
#define scheduler_maxtries 2
#define scheduler_doforcesplit            \
  0 /* Beware: switching this on can/will \
       break engine_addlink as it assumes \
       a maximum number of tasks per cell. */

/* Flags . */
#define scheduler_flag_none 0
#define scheduler_flag_steal 1

/* Data of a scheduler. */
struct scheduler {

  /* Scheduler flags. */
  unsigned int flags;

  /* Scheduler mask */
  unsigned int mask;

  /* Number of queues in this scheduler. */
  int nr_queues;

  /* Array of queues. */
  struct queue *queues;

  /* Total number of tasks. */
  int nr_tasks, size, tasks_next;

  /* Total number of waiting tasks. */
  int waiting;

  /* The task array. */
  struct task *tasks;

  /* The task indices. */
  int *tasks_ind;

  /* The task unlocks. */
  struct task **unlocks;
  int *unlock_ind;
  int nr_unlocks, size_unlocks;
<<<<<<< HEAD
  
=======

>>>>>>> 62962a2f
  /* Lock for this scheduler. */
  lock_type lock;

  /* Waiting queue. */
  pthread_mutex_t sleep_mutex;
  pthread_cond_t sleep_cond;

  /* The space associated with this scheduler. */
  struct space *space;

  /* The node we are working on. */
  int nodeID;
};

/* Function prototypes. */
void scheduler_init(struct scheduler *s, struct space *space, int nr_queues,
                    unsigned int flags, int nodeID);
struct task *scheduler_gettask(struct scheduler *s, int qid,
                               struct cell *super);
void scheduler_enqueue(struct scheduler *s, struct task *t);
void scheduler_start(struct scheduler *s, unsigned int mask);
void scheduler_reset(struct scheduler *s, int nr_tasks);
void scheduler_ranktasks(struct scheduler *s);
void scheduler_reweight(struct scheduler *s);
struct task *scheduler_addtask(struct scheduler *s, int type, int subtype,
                               int flags, int wait, struct cell *ci,
                               struct cell *cj, int tight);
void scheduler_splittasks(struct scheduler *s);
struct task *scheduler_done(struct scheduler *s, struct task *t);
struct task *scheduler_unlock(struct scheduler *s, struct task *t);
void scheduler_addunlock(struct scheduler *s, struct task *ta, struct task *tb);
void scheduler_set_unlocks(struct scheduler *s);
<<<<<<< HEAD
void scheduler_dump_queue(struct scheduler *s);
void scheduler_print_tasks(struct scheduler *s, char *fileName);
=======
>>>>>>> 62962a2f

#endif /* SWIFT_SCHEDULER_H */<|MERGE_RESOLUTION|>--- conflicted
+++ resolved
@@ -76,11 +76,7 @@
   struct task **unlocks;
   int *unlock_ind;
   int nr_unlocks, size_unlocks;
-<<<<<<< HEAD
-  
-=======
 
->>>>>>> 62962a2f
   /* Lock for this scheduler. */
   lock_type lock;
 
@@ -113,10 +109,7 @@
 struct task *scheduler_unlock(struct scheduler *s, struct task *t);
 void scheduler_addunlock(struct scheduler *s, struct task *ta, struct task *tb);
 void scheduler_set_unlocks(struct scheduler *s);
-<<<<<<< HEAD
 void scheduler_dump_queue(struct scheduler *s);
 void scheduler_print_tasks(struct scheduler *s, char *fileName);
-=======
->>>>>>> 62962a2f
 
 #endif /* SWIFT_SCHEDULER_H */