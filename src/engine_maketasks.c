--- conflicted
+++ resolved
@@ -1972,11 +1972,7 @@
   }
 
   if (e->verbose)
-<<<<<<< HEAD
-    message("Making stars tasks took %.3f %s.",
-=======
     message("Making stellar feedback tasks took %.3f %s.",
->>>>>>> bc49a531
             clocks_from_ticks(getticks() - tic2), clocks_getunit());
 
   tic2 = getticks();
