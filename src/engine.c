--- conflicted
+++ resolved
@@ -129,17 +129,10 @@
       engine_policy_external_gravity;
   const int is_fixdt = (e->policy & engine_policy_fixdt) == engine_policy_fixdt;
 
-<<<<<<< HEAD
   /* Is this the super-cell? */
   if (super == NULL && (c->grav != NULL || (c->gcount > 0 && c->split))) {
-=======
-  /* Am I the super-cell? */
-  /* TODO(pedro): Add a condition for gravity tasks as well. */
-  if (super == NULL &&
-      (c->density != NULL || (!c->split && (c->count > 0 || c->gcount > 0)))) {
->>>>>>> e85ecae0
-
-    /* This is the super cell, i.e. the first with density tasks attached. */
+
+    /* This is the super cell, i.e. the first with gravity tasks attached. */
     super = c;
 
     /* Local tasks only... */
@@ -1738,13 +1731,12 @@
       /* Loop through the proxy's incoming cells and add the
          recv tasks. */
       for (int k = 0; k < p->nr_cells_in; k++)
-        engine_addtasks_recv(e, p->cells_in[k], NULL, NULL, NULL);
+        engine_addtasks_recv(e, p->cells_in[k], NULL, NULL);
 
       /* Loop through the proxy's outgoing cells and add the
          send tasks. */
       for (int k = 0; k < p->nr_cells_out; k++)
-        engine_addtasks_send(e, p->cells_out[k], p->cells_in[0], NULL, NULL,
-                             NULL);
+        engine_addtasks_send(e, p->cells_out[k], p->cells_in[0]);
     }
   }
 #endif
@@ -1877,12 +1869,8 @@
           continue;
 
         /* Set the sort flags. */
-<<<<<<< HEAD
-        if (!t->skip && t->type == task_type_pair &&
+        if (t->type == task_type_pair &&
             t->subtype != task_subtype_grav) {
-=======
-        if (t->type == task_type_pair) {
->>>>>>> e85ecae0
           if (!(ci->sorted & (1 << t->flags))) {
             ci->sorts->flags |= (1 << t->flags);
             ci->sorts->skip = 0;
@@ -2472,6 +2460,7 @@
 
   /* Add MPI tasks if need be */
   if (e->policy & engine_policy_mpi) {
+
     mask |= 1 << task_type_send;
     mask |= 1 << task_type_recv;
     submask |= 1 << task_subtype_tend;
@@ -2612,6 +2601,7 @@
 
   /* Add MPI tasks if need be */
   if (e->policy & engine_policy_mpi) {
+
     mask |= 1 << task_type_send;
     mask |= 1 << task_type_recv;
     submask |= 1 << task_subtype_tend;
