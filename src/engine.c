/*******************************************************************************
 * This file is part of SWIFT.
 * Copyright (c) 2012 Pedro Gonnet (pedro.gonnet@durham.ac.uk)
 *                    Matthieu Schaller (matthieu.schaller@durham.ac.uk)
 *               2015 Peter W. Draper (p.w.draper@durham.ac.uk)
 *                    Angus Lepper (angus.lepper@ed.ac.uk)
 *               2016 John A. Regan (john.a.regan@durham.ac.uk)
 *                    Tom Theuns (tom.theuns@durham.ac.uk)
 *
 * This program is free software: you can redistribute it and/or modify
 * it under the terms of the GNU Lesser General Public License as published
 * by the Free Software Foundation, either version 3 of the License, or
 * (at your option) any later version.
 *
 * This program is distributed in the hope that it will be useful,
 * but WITHOUT ANY WARRANTY; without even the implied warranty of
 * MERCHANTABILITY or FITNESS FOR A PARTICULAR PURPOSE.  See the
 * GNU General Public License for more details.
 *
 * You should have received a copy of the GNU Lesser General Public License
 * along with this program.  If not, see <http://www.gnu.org/licenses/>.
 *
 ******************************************************************************/

/* Config parameters. */
#include "../config.h"

/* Some standard headers. */
#include <float.h>
#include <limits.h>
#include <sched.h>
#include <stdbool.h>
#include <stdio.h>
#include <stdlib.h>
#include <string.h>
#include <unistd.h>

/* MPI headers. */
#ifdef WITH_MPI
#include <mpi.h>
#endif

#ifdef HAVE_LIBNUMA
#include <numa.h>
#endif

/* This object's header. */
#include "engine.h"

/* Local headers. */
#include "atomic.h"
#include "cell.h"
#include "clocks.h"
#include "cycle.h"
#include "debug.h"
#include "error.h"
#include "hydro.h"
#include "minmax.h"
#include "parallel_io.h"
#include "part.h"
#include "partition.h"
#include "proxy.h"
#include "runner.h"
#include "serial_io.h"
#include "single_io.h"
#include "timers.h"
#include "units.h"

const char *engine_policy_names[13] = {"none",
                                       "rand",
                                       "steal",
                                       "keep",
                                       "block",
                                       "fix_dt",
                                       "cpu_tight",
                                       "mpi",
                                       "numa_affinity",
                                       "hydro",
                                       "self_gravity",
                                       "external_gravity",
                                       "cosmology_integration"};

/** The rank of the engine as a global variable (for messages). */
int engine_rank;

#ifdef HAVE_SETAFFINITY
/** The initial affinity of the main thread (set by engin_pin()) */
static cpu_set_t entry_affinity;
#endif

/**
 * @brief Link a density/force task to a cell.
 *
 * @param e The #engine.
 * @param l The #link.
 * @param t The #task.
 *
 * @return The new #link pointer.
 */
struct link *engine_addlink(struct engine *e, struct link *l, struct task *t) {

  const int ind = atomic_inc(&e->nr_links);
  if (ind >= e->size_links) {
    error("Link table overflow.");
  }
  struct link *res = &e->links[ind];
  res->next = l;
  res->t = t;
  return res;
}

/**
 * @brief Generate the hierarchical tasks for a hierarchy of cells - i.e. all
 * the O(Npart) tasks.
 *
 * Tasks are only created here. The dependencies will be added later on.
 *
 * @param e The #engine.
 * @param c The #cell.
 * @param super The super #cell.
 */
void engine_make_hierarchical_tasks(struct engine *e, struct cell *c,
                                    struct cell *super) {

  struct scheduler *s = &e->sched;
  const int is_with_external_gravity =
      (e->policy & engine_policy_external_gravity) ==
      engine_policy_external_gravity;
  const int is_fixdt = (e->policy & engine_policy_fixdt) == engine_policy_fixdt;

  /* Am I the super-cell? */
  if (super == NULL && (c->count > 0 || c->gcount > 0)) {

    /* Remember me. */
    super = c;

    /* Local tasks only... */
    if (c->nodeID == e->nodeID) {

      /* Add the init task. */
      c->init = scheduler_addtask(s, task_type_init, task_subtype_none, 0, 0, c,
                                  NULL, 0);

      /* Add the drift task. */
      c->drift = scheduler_addtask(s, task_type_drift, task_subtype_none, 0, 0,
                                   c, NULL, 0);

      /* Add the kick task that matches the policy. */
      if (is_fixdt) {
        c->kick = scheduler_addtask(s, task_type_kick_fixdt, task_subtype_none,
                                    0, 0, c, NULL, 0);
      } else {
        c->kick = scheduler_addtask(s, task_type_kick, task_subtype_none, 0, 0,
                                    c, NULL, 0);
      }

      if (c->count > 0) {

        /* Generate the ghost task. */
        c->ghost = scheduler_addtask(s, task_type_ghost, task_subtype_none, 0,
                                     0, c, NULL, 0);
      }

      if (c->gcount > 0) {

        /* Add the external gravity tasks */
        if (is_with_external_gravity)
          c->grav_external = scheduler_addtask(
              s, task_type_grav_external, task_subtype_none, 0, 0, c, NULL, 0);
      }
    }
  }

  /* Set the super-cell. */
  c->super = super;

  /* Recurse. */
  if (c->split)
    for (int k = 0; k < 8; k++)
      if (c->progeny[k] != NULL)
        engine_make_hierarchical_tasks(e, c->progeny[k], super);
}

/**
 * @brief Redistribute the particles amongst the nodes according
 *      to their cell's node IDs.
 *
 * The strategy here is as follows:
 * 1) Each node counts the number of particles it has to send to each other
 * node.
 * 2) The number of particles of each type is then exchanged.
 * 3) The particles to send are placed in a temporary buffer in which the
 * part-gpart links are preserved.
 * 4) Each node allocates enough space for the new particles.
 * 5) (Asynchronous) communications are issued to transfer the data.
 *
 *
 * @param e The #engine.
 */
void engine_redistribute(struct engine *e) {

#ifdef WITH_MPI

  const int nr_nodes = e->nr_nodes;
  const int nodeID = e->nodeID;
  struct space *s = e->s;
  struct cell *cells = s->cells;
  const int nr_cells = s->nr_cells;
  const int *cdim = s->cdim;
  const double ih[3] = {s->ih[0], s->ih[1], s->ih[2]};
  const double dim[3] = {s->dim[0], s->dim[1], s->dim[2]};
  struct part *parts = s->parts;
  struct xpart *xparts = s->xparts;
  struct gpart *gparts = s->gparts;
  ticks tic = getticks();

  /* Allocate temporary arrays to store the counts of particles to be sent
     and the destination of each particle */
  int *counts, *g_counts;
  if ((counts = (int *)malloc(sizeof(int) * nr_nodes * nr_nodes)) == NULL)
    error("Failed to allocate count temporary buffer.");
  if ((g_counts = (int *)malloc(sizeof(int) * nr_nodes * nr_nodes)) == NULL)
    error("Failed to allocate gcount temporary buffer.");
  bzero(counts, sizeof(int) * nr_nodes * nr_nodes);
  bzero(g_counts, sizeof(int) * nr_nodes * nr_nodes);

  /* Allocate the destination index arrays. */
  int *dest, *g_dest;
  if ((dest = (int *)malloc(sizeof(int) * s->nr_parts)) == NULL)
    error("Failed to allocate dest temporary buffer.");
  if ((g_dest = (int *)malloc(sizeof(int) * s->nr_gparts)) == NULL)
    error("Failed to allocate g_dest temporary buffer.");

  /* Get destination of each particle */
  for (size_t k = 0; k < s->nr_parts; k++) {

    /* Periodic boundary conditions */
    for (int j = 0; j < 3; j++) {
      if (parts[k].x[j] < 0.0)
        parts[k].x[j] += dim[j];
      else if (parts[k].x[j] >= dim[j])
        parts[k].x[j] -= dim[j];
    }
    const int cid = cell_getid(cdim, parts[k].x[0] * ih[0],
                               parts[k].x[1] * ih[1], parts[k].x[2] * ih[2]);
#ifdef SWIFT_DEBUG_CHECKS
    if (cid < 0 || cid >= s->nr_cells)
      error("Bad cell id %i for part %zi at [%.3e,%.3e,%.3e].", cid, k,
            parts[k].x[0], parts[k].x[1], parts[k].x[2]);
#endif

    dest[k] = cells[cid].nodeID;

    /* The counts array is indexed as count[from * nr_nodes + to]. */
    counts[nodeID * nr_nodes + dest[k]] += 1;
  }

  /* Sort the particles according to their cell index. */
  space_parts_sort(s, dest, s->nr_parts, 0, nr_nodes - 1, e->verbose);

  /* We need to re-link the gpart partners of parts. */
  if (s->nr_parts > 0) {
    int current_dest = dest[0];
    size_t count_this_dest = 0;
    for (size_t k = 0; k < s->nr_parts; ++k) {
      if (s->parts[k].gpart != NULL) {

        /* As the addresses will be invalidated by the communications, we will
         * instead store the absolute index from the start of the sub-array of
         * particles to be sent to a given node.
         * Recall that gparts without partners have a negative id.
         * We will restore the pointers on the receiving node later on. */
        if (dest[k] != current_dest) {
          current_dest = dest[k];
          count_this_dest = 0;
        }

#ifdef SWIFT_DEBUG_CHECKS
        if (s->parts[k].gpart->id < 0)
          error("Trying to link a partnerless gpart !");
#endif

<<<<<<< HEAD
      s->parts[k].gpart->id_or_neg_offset = -count_this_dest;
      count_this_dest++;
=======
        s->parts[k].gpart->id = count_this_dest;
        count_this_dest++;
      }
>>>>>>> af186ddb
    }
  }

  /* Get destination of each g-particle */
  for (size_t k = 0; k < s->nr_gparts; k++) {

    /* Periodic boundary conditions */
    for (int j = 0; j < 3; j++) {
      if (gparts[k].x[j] < 0.0)
        gparts[k].x[j] += dim[j];
      else if (gparts[k].x[j] >= dim[j])
        gparts[k].x[j] -= dim[j];
    }
    const int cid = cell_getid(cdim, gparts[k].x[0] * ih[0],
                               gparts[k].x[1] * ih[1], gparts[k].x[2] * ih[2]);
#ifdef SWIFT_DEBUG_CHECKS
    if (cid < 0 || cid >= s->nr_cells)
      error("Bad cell id %i for part %zi at [%.3e,%.3e,%.3e].", cid, k,
            gparts[k].x[0], gparts[k].x[1], gparts[k].x[2]);
#endif

    g_dest[k] = cells[cid].nodeID;

    /* The counts array is indexed as count[from * nr_nodes + to]. */
    g_counts[nodeID * nr_nodes + g_dest[k]] += 1;
  }

  /* Sort the gparticles according to their cell index. */
  space_gparts_sort(s, g_dest, s->nr_gparts, 0, nr_nodes - 1, e->verbose);

  /* Get all the counts from all the nodes. */
  if (MPI_Allreduce(MPI_IN_PLACE, counts, nr_nodes * nr_nodes, MPI_INT, MPI_SUM,
                    MPI_COMM_WORLD) != MPI_SUCCESS)
    error("Failed to allreduce particle transfer counts.");

  /* Get all the g_counts from all the nodes. */
  if (MPI_Allreduce(MPI_IN_PLACE, g_counts, nr_nodes * nr_nodes, MPI_INT,
                    MPI_SUM, MPI_COMM_WORLD) != MPI_SUCCESS)
    error("Failed to allreduce gparticle transfer counts.");

  /* Each node knows how many parts and gparts will be transferred to every
     other node. We can start preparing to receive data */

  /* Get the new number of parts and gparts for this node */
  size_t nr_parts = 0, nr_gparts = 0;
  for (int k = 0; k < nr_nodes; k++) nr_parts += counts[k * nr_nodes + nodeID];
  for (int k = 0; k < nr_nodes; k++)
    nr_gparts += g_counts[k * nr_nodes + nodeID];

  /* Allocate the new arrays with some extra margin */
  struct part *parts_new = NULL;
  struct xpart *xparts_new = NULL;
  struct gpart *gparts_new = NULL;
  if (posix_memalign((void **)&parts_new, part_align,
                     sizeof(struct part) * nr_parts *
                         engine_redistribute_alloc_margin) != 0)
    error("Failed to allocate new part data.");
  if (posix_memalign((void **)&xparts_new, xpart_align,
                     sizeof(struct xpart) * nr_parts *
                         engine_redistribute_alloc_margin) != 0)
    error("Failed to allocate new xpart data.");
  if (posix_memalign((void **)&gparts_new, gpart_align,
                     sizeof(struct gpart) * nr_gparts *
                         engine_redistribute_alloc_margin) != 0)
    error("Failed to allocate new gpart data.");

  /* Prepare MPI requests for the asynchronous communications */
  MPI_Request *reqs;
  if ((reqs = (MPI_Request *)malloc(sizeof(MPI_Request) * 6 * nr_nodes)) ==
      NULL)
    error("Failed to allocate MPI request list.");
  for (int k = 0; k < 6 * nr_nodes; k++) reqs[k] = MPI_REQUEST_NULL;

  /* Emit the sends and recvs for the particle and gparticle data. */
  size_t offset_send = 0, offset_recv = 0;
  size_t g_offset_send = 0, g_offset_recv = 0;
  for (int k = 0; k < nr_nodes; k++) {

    /* Indices in the count arrays of the node of interest */
    const int ind_send = nodeID * nr_nodes + k;
    const int ind_recv = k * nr_nodes + nodeID;

    /* Are we sending any part/xpart ? */
    if (counts[ind_send] > 0) {

      /* message("Sending %d part to node %d", counts[ind_send], k); */

      /* If the send is to the same node, just copy */
      if (k == nodeID) {
        memcpy(&parts_new[offset_recv], &s->parts[offset_send],
               sizeof(struct part) * counts[ind_recv]);
        memcpy(&xparts_new[offset_recv], &s->xparts[offset_send],
               sizeof(struct xpart) * counts[ind_recv]);
        offset_send += counts[ind_send];
        offset_recv += counts[ind_recv];

        /* Else, emit some communications */
      } else {
        if (MPI_Isend(&s->parts[offset_send], counts[ind_send], part_mpi_type,
                      k, 3 * ind_send + 0, MPI_COMM_WORLD,
                      &reqs[6 * k]) != MPI_SUCCESS)
          error("Failed to isend parts to node %i.", k);
        if (MPI_Isend(&s->xparts[offset_send], counts[ind_send], xpart_mpi_type,
                      k, 3 * ind_send + 1, MPI_COMM_WORLD,
                      &reqs[6 * k + 1]) != MPI_SUCCESS)
          error("Failed to isend xparts to node %i.", k);
        offset_send += counts[ind_send];
      }
    }

    /* Are we sending any gpart ? */
    if (g_counts[ind_send] > 0) {

      /* message("Sending %d gpart to node %d", g_counts[ind_send], k); */

      /* If the send is to the same node, just copy */
      if (k == nodeID) {
        memcpy(&gparts_new[g_offset_recv], &s->gparts[g_offset_send],
               sizeof(struct gpart) * g_counts[ind_recv]);
        g_offset_send += g_counts[ind_send];
        g_offset_recv += g_counts[ind_recv];

        /* Else, emit some communications */
      } else {
        if (MPI_Isend(&s->gparts[g_offset_send], g_counts[ind_send],
                      gpart_mpi_type, k, 3 * ind_send + 2, MPI_COMM_WORLD,
                      &reqs[6 * k + 2]) != MPI_SUCCESS)
          error("Failed to isend gparts to node %i.", k);
        g_offset_send += g_counts[ind_send];
      }
    }

    /* Now emit the corresponding Irecv() */

    /* Are we receiving any part/xpart from this node ? */
    if (k != nodeID && counts[ind_recv] > 0) {
      if (MPI_Irecv(&parts_new[offset_recv], counts[ind_recv], part_mpi_type, k,
                    3 * ind_recv + 0, MPI_COMM_WORLD,
                    &reqs[6 * k + 3]) != MPI_SUCCESS)
        error("Failed to emit irecv of parts from node %i.", k);
      if (MPI_Irecv(&xparts_new[offset_recv], counts[ind_recv], xpart_mpi_type,
                    k, 3 * ind_recv + 1, MPI_COMM_WORLD,
                    &reqs[6 * k + 4]) != MPI_SUCCESS)
        error("Failed to emit irecv of xparts from node %i.", k);
      offset_recv += counts[ind_recv];
    }

    /* Are we receiving any gpart from this node ? */
    if (k != nodeID && g_counts[ind_recv] > 0) {
      if (MPI_Irecv(&gparts_new[g_offset_recv], g_counts[ind_recv],
                    gpart_mpi_type, k, 3 * ind_recv + 2, MPI_COMM_WORLD,
                    &reqs[6 * k + 5]) != MPI_SUCCESS)
        error("Failed to emit irecv of gparts from node %i.", k);
      g_offset_recv += g_counts[ind_recv];
    }
  }

  /* Wait for all the sends and recvs to tumble in. */
  MPI_Status stats[6 * nr_nodes];
  int res;
  if ((res = MPI_Waitall(6 * nr_nodes, reqs, stats)) != MPI_SUCCESS) {
    for (int k = 0; k < 6 * nr_nodes; k++) {
      char buff[MPI_MAX_ERROR_STRING];
      MPI_Error_string(stats[k].MPI_ERROR, buff, &res);
      message("request %i has error '%s'.", k, buff);
    }
    error("Failed during waitall for part data.");
  }

  /* We now need to restore the part<->gpart links */
  size_t offset_parts = 0, offset_gparts = 0;
  for (int node = 0; node < nr_nodes; ++node) {

    const int ind_recv = node * nr_nodes + nodeID;
    const size_t count_parts = counts[ind_recv];
    const size_t count_gparts = g_counts[ind_recv];

    /* Loop over the gparts received from that node */
    for (size_t k = offset_gparts; k < offset_gparts + count_gparts; ++k) {

      /* Does this gpart have a partner ? */
      if (gparts_new[k].id_or_neg_offset <= 0) {

        const size_t partner_index = offset_parts - gparts_new[k].id_or_neg_offset;

        /* Re-link */
        gparts_new[k].id_or_neg_offset = -partner_index;
        parts_new[partner_index].gpart = &gparts_new[k];
      }
    }

    offset_parts += count_parts;
    offset_gparts += count_gparts;
  }

#ifdef SWIFT_DEBUG_CHECKS
  /* Verify that all parts are in the right place. */
  for (int k = 0; k < nr_parts; k++) {
    int cid = cell_getid(cdim, parts_new[k].x[0] * ih[0],
                         parts_new[k].x[1] * ih[1], parts_new[k].x[2] * ih[2]);
    if (cells[cid].nodeID != nodeID)
      error("Received particle (%i) that does not belong here (nodeID=%i).", k,
            cells[cid].nodeID);
  }

  /* Verify that the links are correct */
  for (size_t k = 0; k < nr_gparts; ++k) {

    if (gparts_new[k].id_or_neg_offset <= 0) {
    
      struct part *part = &parts_new[-gparts_new[k].id_or_neg_offset];

      if (part->gpart != &gparts_new[k])
        error("Linking problem !");

      if (gparts_new[k].x[0] != part->x[0] ||
          gparts_new[k].x[1] != part->x[1] ||
          gparts_new[k].x[2] != part->x[2])
        error("Linked particles are not at the same position !");
    }
  }
  for (size_t k = 0; k < nr_parts; ++k) {

    if (parts_new[k].gpart != NULL &&
        parts_new[k].gpart->id_or_neg_offset != -k) {
        error("Linking problem !");
    }
  }
#endif

  /* Set the new part data, free the old. */
  free(parts);
  free(xparts);
  free(gparts);
  s->parts = parts_new;
  s->xparts = xparts_new;
  s->gparts = gparts_new;
  s->nr_parts = nr_parts;
  s->nr_gparts = nr_gparts;
  s->size_parts = engine_redistribute_alloc_margin * nr_parts;
  s->size_gparts = engine_redistribute_alloc_margin * nr_gparts;

  /* Clean up the temporary stuff. */
  free(reqs);
  free(counts);
  free(dest);

  /* Be verbose about what just happened. */
  if (e->verbose) {
    int my_cells = 0;
    for (int k = 0; k < nr_cells; k++)
      if (cells[k].nodeID == nodeID) my_cells += 1;
    message("node %i now has %zi parts and %zi gparts in %i cells.", nodeID,
            nr_parts, nr_gparts, my_cells);
  }

  if (e->verbose)
    message("took %.3f %s.", clocks_from_ticks(getticks() - tic),
            clocks_getunit());
#else
  error("SWIFT was not compiled with MPI support.");
#endif
}

/**
 * @brief Repartition the cells amongst the nodes.
 *
 * @param e The #engine.
 */
void engine_repartition(struct engine *e) {

#if defined(WITH_MPI) && defined(HAVE_METIS)

  ticks tic = getticks();

  /* Clear the repartition flag. */
  enum repartition_type reparttype = e->forcerepart;
  e->forcerepart = REPART_NONE;

  /* Nothing to do if only using a single node. Also avoids METIS
   * bug that doesn't handle this case well. */
  if (e->nr_nodes == 1) return;

  /* Do the repartitioning. */
  partition_repartition(reparttype, e->nodeID, e->nr_nodes, e->s,
                        e->sched.tasks, e->sched.nr_tasks);

  /* Now comes the tricky part: Exchange particles between all nodes.
     This is done in two steps, first allreducing a matrix of
     how many particles go from where to where, then re-allocating
     the parts array, and emitting the sends and receives.
     Finally, the space, tasks, and proxies need to be rebuilt. */

  /* Redistribute the particles between the nodes. */
  engine_redistribute(e);

  /* Make the proxies. */
  engine_makeproxies(e);

  /* Tell the engine it should re-build whenever possible */
  e->forcerebuild = 1;

  if (e->verbose)
    message("took %.3f %s.", clocks_from_ticks(getticks() - tic),
            clocks_getunit());
#else
  error("SWIFT was not compiled with MPI and METIS support.");
#endif
}

/**
 * @brief Add up/down gravity tasks to a cell hierarchy.
 *
 * @param e The #engine.
 * @param c The #cell
 * @param up The upward gravity #task.
 * @param down The downward gravity #task.
 */
void engine_addtasks_grav(struct engine *e, struct cell *c, struct task *up,
                          struct task *down) {

  /* Link the tasks to this cell. */
  c->grav_up = up;
  c->grav_down = down;

  /* Recurse? */
  if (c->split)
    for (int k = 0; k < 8; k++)
      if (c->progeny[k] != NULL)
        engine_addtasks_grav(e, c->progeny[k], up, down);
}

/**
 * @brief Add send tasks to a hierarchy of cells.
 *
 * @param e The #engine.
 * @param ci The sending #cell.
 * @param cj The receiving #cell
 */
void engine_addtasks_send(struct engine *e, struct cell *ci, struct cell *cj) {

#ifdef WITH_MPI
  struct link *l = NULL;
  struct scheduler *s = &e->sched;

  /* Check if any of the density tasks are for the target node. */
  for (l = ci->density; l != NULL; l = l->next)
    if (l->t->ci->nodeID == cj->nodeID ||
        (l->t->cj != NULL && l->t->cj->nodeID == cj->nodeID))
      break;

  /* If so, attach send tasks. */
  if (l != NULL) {

    /* Create the tasks. */
    struct task *t_xv = scheduler_addtask(s, task_type_send, task_subtype_none,
                                          2 * ci->tag, 0, ci, cj, 0);
    struct task *t_rho = scheduler_addtask(s, task_type_send, task_subtype_none,
                                           2 * ci->tag + 1, 0, ci, cj, 0);

    /* The send_rho task depends on the cell's ghost task. */
    scheduler_addunlock(s, ci->super->ghost, t_rho);

    /* The send_rho task should unlock the super-cell's kick task. */
    scheduler_addunlock(s, t_rho, ci->super->kick);

    /* The send_xv task should unlock the super-cell's ghost task. */
    scheduler_addunlock(s, t_xv, ci->super->ghost);

  }

  /* Recurse? */
  else if (ci->split)
    for (int k = 0; k < 8; k++)
      if (ci->progeny[k] != NULL) engine_addtasks_send(e, ci->progeny[k], cj);

#else
  error("SWIFT was not compiled with MPI support.");
#endif
}

/**
 * @brief Add recv tasks to a hierarchy of cells.
 *
 * @param e The #engine.
 * @param c The #cell.
 * @param t_xv The recv_xv #task, if it has already been created.
 * @param t_rho The recv_rho #task, if it has already been created.
 */

void engine_addtasks_recv(struct engine *e, struct cell *c, struct task *t_xv,
                          struct task *t_rho) {

#ifdef WITH_MPI
  struct scheduler *s = &e->sched;

  /* Do we need to construct a recv task? */
  if (t_xv == NULL && c->nr_density > 0) {

    /* Create the tasks. */
    t_xv = c->recv_xv = scheduler_addtask(s, task_type_recv, task_subtype_none,
                                          2 * c->tag, 0, c, NULL, 0);
    t_rho = c->recv_rho = scheduler_addtask(
        s, task_type_recv, task_subtype_none, 2 * c->tag + 1, 0, c, NULL, 0);
  }

  /* Add dependencies. */
  for (struct link *l = c->density; l != NULL; l = l->next) {
    scheduler_addunlock(s, t_xv, l->t);
    scheduler_addunlock(s, l->t, t_rho);
  }
  for (struct link *l = c->force; l != NULL; l = l->next)
    scheduler_addunlock(s, t_rho, l->t);
  if (c->sorts != NULL) scheduler_addunlock(s, t_xv, c->sorts);

  /* Recurse? */
  if (c->split)
    for (int k = 0; k < 8; k++)
      if (c->progeny[k] != NULL)
        engine_addtasks_recv(e, c->progeny[k], t_xv, t_rho);

#else
  error("SWIFT was not compiled with MPI support.");
#endif
}

/**
 * @brief Exchange cell structures with other nodes.
 *
 * @param e The #engine.
 */
void engine_exchange_cells(struct engine *e) {

#ifdef WITH_MPI

  struct space *s = e->s;
  struct cell *cells = s->cells;
  const int nr_cells = s->nr_cells;
  const int nr_proxies = e->nr_proxies;
  int offset[nr_cells];
  MPI_Request reqs_in[engine_maxproxies];
  MPI_Request reqs_out[engine_maxproxies];
  MPI_Status status;
  ticks tic = getticks();

  /* Run through the cells and get the size of the ones that will be sent */
  int count_out = 0;
  for (int k = 0; k < nr_cells; k++) {
    offset[k] = count_out;
    if (cells[k].sendto)
      count_out += (cells[k].pcell_size = cell_getsize(&cells[k]));
  }

  /* Allocate the pcells. */
  struct pcell *pcells;
  if ((pcells = (struct pcell *)malloc(sizeof(struct pcell) * count_out)) ==
      NULL)
    error("Failed to allocate pcell buffer.");

  /* Pack the cells. */
  cell_next_tag = 0;
  for (int k = 0; k < nr_cells; k++)
    if (cells[k].sendto) {
      cell_pack(&cells[k], &pcells[offset[k]]);
      cells[k].pcell = &pcells[offset[k]];
    }

  /* Launch the proxies. */
  for (int k = 0; k < nr_proxies; k++) {
    proxy_cells_exch1(&e->proxies[k]);
    reqs_in[k] = e->proxies[k].req_cells_count_in;
    reqs_out[k] = e->proxies[k].req_cells_count_out;
  }

  /* Wait for each count to come in and start the recv. */
  for (int k = 0; k < nr_proxies; k++) {
    int pid = MPI_UNDEFINED;
    if (MPI_Waitany(nr_proxies, reqs_in, &pid, &status) != MPI_SUCCESS ||
        pid == MPI_UNDEFINED)
      error("MPI_Waitany failed.");
    // message( "request from proxy %i has arrived." , pid );
    proxy_cells_exch2(&e->proxies[pid]);
  }

  /* Wait for all the sends to have finished too. */
  if (MPI_Waitall(nr_proxies, reqs_out, MPI_STATUSES_IGNORE) != MPI_SUCCESS)
    error("MPI_Waitall on sends failed.");

  /* Set the requests for the cells. */
  for (int k = 0; k < nr_proxies; k++) {
    reqs_in[k] = e->proxies[k].req_cells_in;
    reqs_out[k] = e->proxies[k].req_cells_out;
  }

  /* Wait for each pcell array to come in from the proxies. */
  for (int k = 0; k < nr_proxies; k++) {
    int pid = MPI_UNDEFINED;
    if (MPI_Waitany(nr_proxies, reqs_in, &pid, &status) != MPI_SUCCESS ||
        pid == MPI_UNDEFINED)
      error("MPI_Waitany failed.");
    // message( "cell data from proxy %i has arrived." , pid );
    for (int count = 0, j = 0; j < e->proxies[pid].nr_cells_in; j++)
      count += cell_unpack(&e->proxies[pid].pcells_in[count],
                           e->proxies[pid].cells_in[j], e->s);
  }

  /* Wait for all the sends to have finished too. */
  if (MPI_Waitall(nr_proxies, reqs_out, MPI_STATUSES_IGNORE) != MPI_SUCCESS)
    error("MPI_Waitall on sends failed.");

  /* Count the number of particles we need to import and re-allocate
     the buffer if needed. */
  int count_parts_in = 0, count_gparts_in = 0;
  for (int k = 0; k < nr_proxies; k++)
    for (int j = 0; j < e->proxies[k].nr_cells_in; j++) {
      count_parts_in += e->proxies[k].cells_in[j]->count;
      count_gparts_in += e->proxies[k].cells_in[j]->gcount;
    }
  if (count_parts_in > s->size_parts_foreign) {
    if (s->parts_foreign != NULL) free(s->parts_foreign);
    s->size_parts_foreign = 1.1 * count_parts_in;
    if (posix_memalign((void **)&s->parts_foreign, part_align,
                       sizeof(struct part) * s->size_parts_foreign) != 0)
      error("Failed to allocate foreign part data.");
  }
  if (count_gparts_in > s->size_gparts_foreign) {
    if (s->gparts_foreign != NULL) free(s->gparts_foreign);
    s->size_gparts_foreign = 1.1 * count_gparts_in;
    if (posix_memalign((void **)&s->gparts_foreign, gpart_align,
                       sizeof(struct gpart) * s->size_gparts_foreign) != 0)
      error("Failed to allocate foreign gpart data.");
  }

  /* Unpack the cells and link to the particle data. */
  struct part *parts = s->parts_foreign;
  struct gpart *gparts = s->gparts_foreign;
  for (int k = 0; k < nr_proxies; k++) {
    for (int j = 0; j < e->proxies[k].nr_cells_in; j++) {
      cell_link_parts(e->proxies[k].cells_in[j], parts);
      cell_link_gparts(e->proxies[k].cells_in[j], gparts);
      parts = &parts[e->proxies[k].cells_in[j]->count];
      gparts = &gparts[e->proxies[k].cells_in[j]->gcount];
    }
  }
  s->nr_parts_foreign = parts - s->parts_foreign;
  s->nr_gparts_foreign = gparts - s->gparts_foreign;

  /* Free the pcell buffer. */
  free(pcells);

  if (e->verbose)
    message("took %.3f %s.", clocks_from_ticks(getticks() - tic),
            clocks_getunit());

#else
  error("SWIFT was not compiled with MPI support.");
#endif
}

/**
 * @brief Exchange straying parts with other nodes.
 *
 * @param e The #engine.
 * @param offset_parts The index in the parts array as of which the foreign
 *        parts reside.
 * @param ind_part The foreign #cell ID of each part.
 * @param Npart The number of stray parts, contains the number of parts received
 *        on return.
 * @param offset_gparts The index in the gparts array as of which the foreign
 *        parts reside.
 * @param ind_gpart The foreign #cell ID of each gpart.
 * @param Ngpart The number of stray gparts, contains the number of gparts
 *        received on return.
 *
 * Note that this function does not mess-up the linkage between parts and
 * gparts, i.e. the received particles have correct linkeage.
 */
void engine_exchange_strays(struct engine *e, size_t offset_parts,
                            int *ind_part, size_t *Npart, size_t offset_gparts,
                            int *ind_gpart, size_t *Ngpart) {

#ifdef WITH_MPI

  struct space *s = e->s;
  ticks tic = getticks();

  /* Re-set the proxies. */
  for (int k = 0; k < e->nr_proxies; k++) {
    e->proxies[k].nr_parts_out = 0;
    e->proxies[k].nr_gparts_out = 0;
  }

  /* Put the parts and gparts into the corresponding proxies. */
  for (size_t k = 0; k < *Npart; k++) {
    /* Get the target node and proxy ID. */
    const int node_id = e->s->cells[ind_part[k]].nodeID;
    if (node_id < 0 || node_id >= e->nr_nodes)
      error("Bad node ID %i.", node_id);
    const int pid = e->proxy_ind[node_id];
    if (pid < 0) {
      error(
          "Do not have a proxy for the requested nodeID %i for part with "
          "id=%llu, x=[%e,%e,%e].",
          node_id, s->parts[offset_parts + k].id,
          s->parts[offset_parts + k].x[0], s->parts[offset_parts + k].x[1],
          s->parts[offset_parts + k].x[2]);
    }

    /* Re-link the associated gpart with the buffer offset of the part. */
    if (s->parts[offset_parts + k].gpart != NULL) {
<<<<<<< HEAD
      s->parts[offset_parts + k].gpart->id_or_neg_offset = -e->proxies[pid].nr_parts_in;
=======
      s->parts[offset_parts + k].gpart->id = e->proxies[pid].nr_parts_out;
>>>>>>> af186ddb
    }

    /* Load the part and xpart into the proxy. */
    proxy_parts_load(&e->proxies[pid], &s->parts[offset_parts + k],
                     &s->xparts[offset_parts + k], 1);
  }
  for (size_t k = 0; k < *Ngpart; k++) {
    const int node_id = e->s->cells[ind_gpart[k]].nodeID;
    if (node_id < 0 || node_id >= e->nr_nodes)
      error("Bad node ID %i.", node_id);
    const int pid = e->proxy_ind[node_id];
    if (pid < 0)
      error(
          "Do not have a proxy for the requested nodeID %i for part with "
          "id=%lli, x=[%e,%e,%e].",
          node_id, s->gparts[offset_parts + k].id_or_neg_offset,
          s->gparts[offset_gparts + k].x[0], s->gparts[offset_parts + k].x[1],
          s->gparts[offset_gparts + k].x[2]);
    proxy_gparts_load(&e->proxies[pid], &s->gparts[offset_gparts + k], 1);
  }

  /* Launch the proxies. */
  MPI_Request reqs_in[3 * engine_maxproxies];
  MPI_Request reqs_out[3 * engine_maxproxies];
  for (int k = 0; k < e->nr_proxies; k++) {
    proxy_parts_exch1(&e->proxies[k]);
    reqs_in[k] = e->proxies[k].req_parts_count_in;
    reqs_out[k] = e->proxies[k].req_parts_count_out;
  }

  /* Wait for each count to come in and start the recv. */
  for (int k = 0; k < e->nr_proxies; k++) {
    int pid = MPI_UNDEFINED;
    if (MPI_Waitany(e->nr_proxies, reqs_in, &pid, MPI_STATUS_IGNORE) !=
            MPI_SUCCESS ||
        pid == MPI_UNDEFINED)
      error("MPI_Waitany failed.");
    // message( "request from proxy %i has arrived." , pid );
    proxy_parts_exch2(&e->proxies[pid]);
  }

  /* Wait for all the sends to have finished too. */
  if (MPI_Waitall(e->nr_proxies, reqs_out, MPI_STATUSES_IGNORE) != MPI_SUCCESS)
    error("MPI_Waitall on sends failed.");

  /* Count the total number of incoming particles and make sure we have
     enough space to accommodate them. */
  int count_parts_in = 0;
  int count_gparts_in = 0;
  for (int k = 0; k < e->nr_proxies; k++) {
    count_parts_in += e->proxies[k].nr_parts_in;
    count_gparts_in += e->proxies[k].nr_gparts_in;
  }
  if (e->verbose) {
    message("sent out %zi/%zi parts/gparts, got %i/%i back.", *Npart, *Ngpart,
            count_parts_in, count_gparts_in);
  }
  if (offset_parts + count_parts_in > s->size_parts) {
    message("re-allocating parts array.");
    s->size_parts = (offset_parts + count_parts_in) * engine_parts_size_grow;
    struct part *parts_new = NULL;
    struct xpart *xparts_new = NULL;
    if (posix_memalign((void **)&parts_new, part_align,
                       sizeof(struct part) * s->size_parts) != 0 ||
        posix_memalign((void **)&xparts_new, part_align,
                       sizeof(struct xpart) * s->size_parts) != 0)
      error("Failed to allocate new part data.");
    memcpy(parts_new, s->parts, sizeof(struct part) * offset_parts);
    memcpy(xparts_new, s->xparts, sizeof(struct xpart) * offset_parts);
    free(s->parts);
    free(s->xparts);
    s->parts = parts_new;
    s->xparts = xparts_new;
    for (size_t k = 0; k < offset_parts; k++) {
      if (s->parts[k].gpart != NULL) {
        s->parts[k].gpart->part = &s->parts[k];
      }
    }
  }
  if (offset_gparts + count_gparts_in > s->size_gparts) {
    message("re-allocating gparts array.");
    s->size_gparts = (offset_gparts + count_gparts_in) * engine_parts_size_grow;
    struct gpart *gparts_new = NULL;
    if (posix_memalign((void **)&gparts_new, gpart_align,
                       sizeof(struct gpart) * s->size_gparts) != 0)
      error("Failed to allocate new gpart data.");
    memcpy(gparts_new, s->gparts, sizeof(struct gpart) * offset_gparts);
    free(s->gparts);
    s->gparts = gparts_new;
    for (size_t k = 0; k < offset_gparts; k++) {
      if (s->gparts[k].id > 0) {
        s->gparts[k].part->gpart = &s->gparts[k];
      }
    }
  }

  /* Collect the requests for the particle data from the proxies. */
  int nr_in = 0, nr_out = 0;
  for (int k = 0; k < e->nr_proxies; k++) {
    if (e->proxies[k].nr_parts_in > 0) {
      reqs_in[3 * k] = e->proxies[k].req_parts_in;
      reqs_in[3 * k + 1] = e->proxies[k].req_xparts_in;
      nr_in += 2;
    } else {
      reqs_in[3 * k] = reqs_in[3 * k + 1] = MPI_REQUEST_NULL;
    }
    if (e->proxies[k].nr_gparts_in > 0) {
      reqs_in[3 * k + 2] = e->proxies[k].req_gparts_in;
      nr_in += 1;
    } else {
      reqs_in[3 * k + 2] = MPI_REQUEST_NULL;
    }
    if (e->proxies[k].nr_parts_out > 0) {
      reqs_out[3 * k] = e->proxies[k].req_parts_out;
      reqs_out[3 * k + 1] = e->proxies[k].req_xparts_out;
      nr_out += 2;
    } else {
      reqs_out[3 * k] = reqs_out[3 * k + 1] = MPI_REQUEST_NULL;
    }
    if (e->proxies[k].nr_gparts_out > 0) {
      reqs_out[3 * k + 2] = e->proxies[k].req_gparts_out;
      nr_out += 1;
    } else {
      reqs_out[3 * k + 2] = MPI_REQUEST_NULL;
    }
  }

  /* Wait for each part array to come in and collect the new
     parts from the proxies. */
  int count_parts = 0, count_gparts = 0;
  for (int k = 0; k < nr_in; k++) {
    int err, pid;
    if ((err = MPI_Waitany(3 * e->nr_proxies, reqs_in, &pid,
                           MPI_STATUS_IGNORE)) != MPI_SUCCESS) {
      char buff[MPI_MAX_ERROR_STRING];
      int res;
      MPI_Error_string(err, buff, &res);
      error("MPI_Waitany failed (%s).", buff);
    }
    if (pid == MPI_UNDEFINED) break;
    // message( "request from proxy %i has arrived." , pid / 3 );
    pid = 3 * (pid / 3);

    /* If all the requests for a given proxy have arrived... */
    if (reqs_in[pid + 0] == MPI_REQUEST_NULL &&
        reqs_in[pid + 1] == MPI_REQUEST_NULL &&
        reqs_in[pid + 2] == MPI_REQUEST_NULL) {
      /* Copy the particle data to the part/xpart/gpart arrays. */
      struct proxy *p = &e->proxies[pid / 3];
      memcpy(&s->parts[offset_parts + count_parts], p->parts_in,
             sizeof(struct part) * p->nr_parts_in);
      memcpy(&s->xparts[offset_parts + count_parts], p->xparts_in,
             sizeof(struct xpart) * p->nr_parts_in);
      memcpy(&s->gparts[offset_gparts + count_gparts], p->gparts_in,
             sizeof(struct gpart) * p->nr_gparts_in);
      /* for (int k = offset; k < offset + count; k++)
         message(
            "received particle %lli, x=[%.3e %.3e %.3e], h=%.3e, from node %i.",
            s->parts[k].id, s->parts[k].x[0], s->parts[k].x[1],
            s->parts[k].x[2], s->parts[k].h, p->nodeID); */

      /* Re-link the gparts. */
      for (int k = 0; k < p->nr_gparts_in; k++) {
        struct gpart *gp = &s->gparts[offset_gparts + count_gparts + k];
<<<<<<< HEAD
        if (gp->id_or_neg_offset <= 0) {
          s->parts[offset_gparts + count_parts - gp->id_or_neg_offset].gpart = gp;
          gp->id_or_neg_offset = -(offset_gparts + count_parts - gp->id_or_neg_offset);
=======
        if (gp->id >= 0) {
          struct part *p = &s->parts[offset_parts + count_parts + gp->id];
          gp->part = p;
          p->gpart = gp;
>>>>>>> af186ddb
        }
      }

      /* Advance the counters. */
      count_parts += p->nr_parts_in;
      count_gparts += p->nr_gparts_in;
    }
  }

  /* Wait for all the sends to have finished too. */
  if (nr_out > 0)
    if (MPI_Waitall(3 * e->nr_proxies, reqs_out, MPI_STATUSES_IGNORE) !=
        MPI_SUCCESS)
      error("MPI_Waitall on sends failed.");

  if (e->verbose)
    message("took %.3f %s.", clocks_from_ticks(getticks() - tic),
            clocks_getunit());

  /* Return the number of harvested parts. */
  *Npart = count_parts;
  *Ngpart = count_gparts;

#else
  error("SWIFT was not compiled with MPI support.");
#endif
}

/**
 * @brief Constructs the top-level pair tasks for the first hydro loop over
 *neighbours
 *
 * Here we construct all the tasks for all possible neighbouring non-empty
 * local cells in the hierarchy. No dependencies are being added thus far.
 * Additional loop over neighbours can later be added by simply duplicating
 * all the tasks created by this function.
 *
 * @param e The #engine.
 */
void engine_make_hydroloop_tasks(struct engine *e) {

  struct space *s = e->s;
  struct scheduler *sched = &e->sched;
  const int nodeID = e->nodeID;
  const int *cdim = s->cdim;
  struct cell *cells = s->cells;

  /* Run through the highest level of cells and add pairs. */
  for (int i = 0; i < cdim[0]; i++) {
    for (int j = 0; j < cdim[1]; j++) {
      for (int k = 0; k < cdim[2]; k++) {

        /* Get the cell */
        const int cid = cell_getid(cdim, i, j, k);
        struct cell *ci = &cells[cid];

        /* Skip cells without hydro particles */
        if (ci->count == 0) continue;

        /* If the cells is local build a self-interaction */
        if (ci->nodeID == nodeID)
          scheduler_addtask(sched, task_type_self, task_subtype_density, 0, 0,
                            ci, NULL, 0);

        /* Now loop over all the neighbours of this cell */
        for (int ii = -1; ii < 2; ii++) {
          int iii = i + ii;
          if (!s->periodic && (iii < 0 || iii >= cdim[0])) continue;
          iii = (iii + cdim[0]) % cdim[0];
          for (int jj = -1; jj < 2; jj++) {
            int jjj = j + jj;
            if (!s->periodic && (jjj < 0 || jjj >= cdim[1])) continue;
            jjj = (jjj + cdim[1]) % cdim[1];
            for (int kk = -1; kk < 2; kk++) {
              int kkk = k + kk;
              if (!s->periodic && (kkk < 0 || kkk >= cdim[2])) continue;
              kkk = (kkk + cdim[2]) % cdim[2];

              /* Get the neighbouring cell */
              const int cjd = cell_getid(cdim, iii, jjj, kkk);
              struct cell *cj = &cells[cjd];

              /* Is that neighbour local and does it have particles ? */
              if (cid >= cjd || cj->count == 0 ||
                  (ci->nodeID != nodeID && cj->nodeID != nodeID))
                continue;

              /* Construct the pair task */
              const int sid =
                  sortlistID[(kk + 1) + 3 * ((jj + 1) + 3 * (ii + 1))];
              scheduler_addtask(sched, task_type_pair, task_subtype_density,
                                sid, 0, ci, cj, 1);
            }
          }
        }
      }
    }
  }
}

/**
 * @brief Counts the tasks associated with one cell and constructs the links
 *
 * For each hydrodynamic task, construct the links with the corresponding cell.
 * Similarly, construct the dependencies for all the sorting tasks.
 *
 * @param e The #engine.
 */
void engine_count_and_link_tasks(struct engine *e) {

  struct scheduler *sched = &e->sched;
  const int nr_tasks = sched->nr_tasks;

  for (int k = 0; k < nr_tasks; k++) {

    /* Get the current task. */
    struct task *t = &sched->tasks[k];
    if (t->skip) continue;

    /* Link sort tasks together. */
    if (t->type == task_type_sort && t->ci->split)
      for (int j = 0; j < 8; j++)
        if (t->ci->progeny[j] != NULL && t->ci->progeny[j]->sorts != NULL) {
          t->ci->progeny[j]->sorts->skip = 0;
          scheduler_addunlock(sched, t->ci->progeny[j]->sorts, t);
        }

    /* Link density tasks to cells. */
    if (t->type == task_type_self) {
      atomic_inc(&t->ci->nr_tasks);
      if (t->subtype == task_subtype_density) {
        t->ci->density = engine_addlink(e, t->ci->density, t);
        atomic_inc(&t->ci->nr_density);
      }
    } else if (t->type == task_type_pair) {
      atomic_inc(&t->ci->nr_tasks);
      atomic_inc(&t->cj->nr_tasks);
      if (t->subtype == task_subtype_density) {
        t->ci->density = engine_addlink(e, t->ci->density, t);
        atomic_inc(&t->ci->nr_density);
        t->cj->density = engine_addlink(e, t->cj->density, t);
        atomic_inc(&t->cj->nr_density);
      }
    } else if (t->type == task_type_sub_self) {
      atomic_inc(&t->ci->nr_tasks);
      if (t->subtype == task_subtype_density) {
        t->ci->density = engine_addlink(e, t->ci->density, t);
        atomic_inc(&t->ci->nr_density);
      }
    } else if (t->type == task_type_sub_pair) {
      atomic_inc(&t->ci->nr_tasks);
      atomic_inc(&t->cj->nr_tasks);
      if (t->subtype == task_subtype_density) {
        t->ci->density = engine_addlink(e, t->ci->density, t);
        atomic_inc(&t->ci->nr_density);
        t->cj->density = engine_addlink(e, t->cj->density, t);
        atomic_inc(&t->cj->nr_density);
      }
    }
  }
}

/**
 * @brief Creates the dependency network for the hydro tasks of a given cell.
 *
 * @param sched The #scheduler.
 * @param density The density task to link.
 * @param force The force task to link.
 * @param c The cell.
 */
static inline void engine_make_hydro_loops_dependencies(struct scheduler *sched,
                                                        struct task *density,
                                                        struct task *force,
                                                        struct cell *c) {

  /* init --> density loop --> ghost --> force loop --> kick */
  scheduler_addunlock(sched, c->super->init, density);
  scheduler_addunlock(sched, density, c->super->ghost);
  scheduler_addunlock(sched, c->super->ghost, force);
  scheduler_addunlock(sched, force, c->super->kick);
}

/**
 * @brief Duplicates the first hydro loop and construct all the
 * dependencies for the hydro part
 *
 * This is done by looping over all the previously constructed tasks
 * and adding another task involving the same cells but this time
 * corresponding to the second hydro loop over neighbours.
 * With all the relevant tasks for a given cell available, we construct
 * all the dependencies for that cell.
 *
 * @param e The #engine.
 */
void engine_make_extra_hydroloop_tasks(struct engine *e) {

  struct scheduler *sched = &e->sched;
  const int nodeID = e->nodeID;
  const int nr_tasks = sched->nr_tasks;

  for (int k = 0; k < nr_tasks; k++) {

    /* Get a pointer to the task. */
    struct task *t = &sched->tasks[k];

    /* Skip? */
    if (t->skip) continue;

    /* Self-interaction? */
    if (t->type == task_type_self && t->subtype == task_subtype_density) {

      /* Start by constructing the task for the second hydro loop */
      struct task *t2 = scheduler_addtask(
          sched, task_type_self, task_subtype_force, 0, 0, t->ci, NULL, 0);

      /* Add the link between the new loop and the cell */
      t->ci->force = engine_addlink(e, t->ci->force, t2);
      atomic_inc(&t->ci->nr_force);

      /* Now, build all the dependencies for the hydro */
      engine_make_hydro_loops_dependencies(sched, t, t2, t->ci);
    }

    /* Otherwise, pair interaction? */
    else if (t->type == task_type_pair && t->subtype == task_subtype_density) {

      /* Start by constructing the task for the second hydro loop */
      struct task *t2 = scheduler_addtask(
          sched, task_type_pair, task_subtype_force, 0, 0, t->ci, t->cj, 0);

      /* Add the link between the new loop and both cells */
      t->ci->force = engine_addlink(e, t->ci->force, t2);
      atomic_inc(&t->ci->nr_force);
      t->cj->force = engine_addlink(e, t->cj->force, t2);
      atomic_inc(&t->cj->nr_force);

      /* Now, build all the dependencies for the hydro for the cells */
      /* that are local and are not descendant of the same super-cells */
      if (t->ci->nodeID == nodeID) {
        engine_make_hydro_loops_dependencies(sched, t, t2, t->ci);
      }
      if (t->cj->nodeID == nodeID && t->ci->super != t->cj->super) {
        engine_make_hydro_loops_dependencies(sched, t, t2, t->cj);
      }
    }

    /* Otherwise, sub-self interaction? */
    else if (t->type == task_type_sub_self &&
             t->subtype == task_subtype_density) {

      /* Start by constructing the task for the second hydro loop */
      struct task *t2 =
          scheduler_addtask(sched, task_type_sub_self, task_subtype_force,
                            t->flags, 0, t->ci, t->cj, 0);

      /* Add the link between the new loop and the cell */
      t->ci->force = engine_addlink(e, t->ci->force, t2);
      atomic_inc(&t->ci->nr_force);

      /* Now, build all the dependencies for the hydro for the cells */
      /* that are local and are not descendant of the same super-cells */
      if (t->ci->nodeID == nodeID) {
        engine_make_hydro_loops_dependencies(sched, t, t2, t->ci);
      }
    }

    /* Otherwise, sub-pair interaction? */
    else if (t->type == task_type_sub_pair &&
             t->subtype == task_subtype_density) {

      /* Start by constructing the task for the second hydro loop */
      struct task *t2 =
          scheduler_addtask(sched, task_type_sub_pair, task_subtype_force,
                            t->flags, 0, t->ci, t->cj, 0);

      /* Add the link between the new loop and both cells */
      t->ci->force = engine_addlink(e, t->ci->force, t2);
      atomic_inc(&t->ci->nr_force);
      t->cj->force = engine_addlink(e, t->cj->force, t2);
      atomic_inc(&t->cj->nr_force);

      /* Now, build all the dependencies for the hydro for the cells */
      /* that are local and are not descendant of the same super-cells */
      if (t->ci->nodeID == nodeID) {
        engine_make_hydro_loops_dependencies(sched, t, t2, t->ci);
      }
      if (t->cj->nodeID == nodeID && t->ci->super != t->cj->super) {
        engine_make_hydro_loops_dependencies(sched, t, t2, t->cj);
      }
    }

    /* External gravity tasks should depend on init and unlock the kick */
    else if (t->type == task_type_grav_external) {
      scheduler_addunlock(sched, t->ci->init, t);
      scheduler_addunlock(sched, t, t->ci->kick);
    }
  }
}

/**
 * @brief Constructs the top-level pair tasks for the gravity M-M interactions
 *
 * Correct implementation is still lacking here.
 *
 * @param e The #engine.
 */
void engine_make_gravityinteraction_tasks(struct engine *e) {

  struct space *s = e->s;
  struct scheduler *sched = &e->sched;
  const int nr_cells = s->nr_cells;
  struct cell *cells = s->cells;

  /* Loop over all cells. */
  for (int i = 0; i < nr_cells; i++) {

    /* If it has gravity particles, add a self-task */
    if (cells[i].gcount > 0) {
      scheduler_addtask(sched, task_type_grav_mm, task_subtype_none, -1, 0,
                        &cells[i], NULL, 0);

      /* Loop over all remainding cells */
      for (int j = i + 1; j < nr_cells; j++) {

        /* If that other cell has gravity parts, add a pair interaction */
        if (cells[j].gcount > 0) {
          scheduler_addtask(sched, task_type_grav_mm, task_subtype_none, -1, 0,
                            &cells[i], &cells[j], 0);
        }
      }
    }
  }
}

/**
 * @brief Constructs the gravity tasks building the multipoles and propagating
 *them to the children
 *
 * Correct implementation is still lacking here.
 *
 * @param e The #engine.
 */
void engine_make_gravityrecursive_tasks(struct engine *e) {

  struct space *s = e->s;
  struct scheduler *sched = &e->sched;
  const int nodeID = e->nodeID;
  const int nr_cells = s->nr_cells;
  struct cell *cells = s->cells;

  for (int k = 0; k < nr_cells; k++) {

    /* Only do this for local cells containing gravity particles */
    if (cells[k].nodeID == nodeID && cells[k].gcount > 0) {

      /* Create tasks at top level. */
      struct task *up =
          scheduler_addtask(sched, task_type_grav_up, task_subtype_none, 0, 0,
                            &cells[k], NULL, 0);
      struct task *down =
          scheduler_addtask(sched, task_type_grav_down, task_subtype_none, 0, 0,
                            &cells[k], NULL, 0);

      /* Push tasks down the cell hierarchy. */
      engine_addtasks_grav(e, &cells[k], up, down);
    }
  }
}

/**
 * @brief Fill the #space's task list.
 *
 * @param e The #engine we are working with.
 */
void engine_maketasks(struct engine *e) {

  struct space *s = e->s;
  struct scheduler *sched = &e->sched;
  struct cell *cells = s->cells;
  const int nr_cells = s->nr_cells;
  const ticks tic = getticks();

  /* Re-set the scheduler. */
  scheduler_reset(sched, s->tot_cells * engine_maxtaskspercell);

  /* Add the space sorting tasks. */
  for (int i = 0; i < e->nr_threads; i++) {
    scheduler_addtask(sched, task_type_part_sort, task_subtype_none, i, 0, NULL,
                      NULL, 0);
    scheduler_addtask(sched, task_type_gpart_sort, task_subtype_none, i, 0,
                      NULL, NULL, 0);
  }

  /* Construct the firt hydro loop over neighbours */
  engine_make_hydroloop_tasks(e);

  /* Add the gravity mm tasks. */
  if (e->policy & engine_policy_self_gravity)
    engine_make_gravityinteraction_tasks(e);

  /* Split the tasks. */
  scheduler_splittasks(sched);

  /* Allocate the list of cell-task links. The maximum number of links
     is the number of cells (s->tot_cells) times the number of neighbours (27)
     times the number of interaction types (2, density and force). */
  if (e->links != NULL) free(e->links);
  e->size_links = s->tot_cells * 27 * 2;
  if ((e->links = malloc(sizeof(struct link) * e->size_links)) == NULL)
    error("Failed to allocate cell-task links.");
  e->nr_links = 0;

  /* Add the gravity up/down tasks at the top-level cells and push them down. */
  if (e->policy & engine_policy_self_gravity)
    engine_make_gravityrecursive_tasks(e);

  /* Count the number of tasks associated with each cell and
     store the density tasks in each cell, and make each sort
     depend on the sorts of its progeny. */
  engine_count_and_link_tasks(e);

  /* Append hierarchical tasks to each cells */
  for (int k = 0; k < nr_cells; k++)
    engine_make_hierarchical_tasks(e, &cells[k], NULL);

  /* Run through the tasks and make force tasks for each density task.
     Each force task depends on the cell ghosts and unlocks the kick task
     of its super-cell. */
  engine_make_extra_hydroloop_tasks(e);

  /* Add the communication tasks if MPI is being used. */
  if (e->policy & engine_policy_mpi) {

    /* Loop over the proxies. */
    for (int pid = 0; pid < e->nr_proxies; pid++) {

      /* Get a handle on the proxy. */
      struct proxy *p = &e->proxies[pid];

      /* Loop through the proxy's incoming cells and add the
         recv tasks. */
      for (int k = 0; k < p->nr_cells_in; k++)
        engine_addtasks_recv(e, p->cells_in[k], NULL, NULL);

      /* Loop through the proxy's outgoing cells and add the
         send tasks. */
      for (int k = 0; k < p->nr_cells_out; k++)
        engine_addtasks_send(e, p->cells_out[k], p->cells_in[0]);
    }
  }

  /* Set the unlocks per task. */
  scheduler_set_unlocks(sched);

  /* Rank the tasks. */
  scheduler_ranktasks(sched);

  /* Weight the tasks. */
  scheduler_reweight(sched);

  /* Set the tasks age. */
  e->tasks_age = 0;

  if (e->verbose)
    message("took %.3f %s.", clocks_from_ticks(getticks() - tic),
            clocks_getunit());
}

/**
 * @brief Mark tasks to be skipped and set the sort flags accordingly.
 *
 * @return 1 if the space has to be rebuilt, 0 otherwise.
 */
int engine_marktasks(struct engine *e) {

  struct scheduler *s = &e->sched;
  const int ti_end = e->ti_current;
  const int nr_tasks = s->nr_tasks;
  const int *const ind = s->tasks_ind;
  struct task *tasks = s->tasks;
  const ticks tic = getticks();

  /* Much less to do here if we're on a fixed time-step. */
  if (e->policy & engine_policy_fixdt) {

    /* Run through the tasks and mark as skip or not. */
    for (int k = 0; k < nr_tasks; k++) {

      /* Get a handle on the kth task. */
      struct task *t = &tasks[ind[k]];

      /* Pair? */
      if (t->type == task_type_pair || t->type == task_type_sub_pair) {

        /* Local pointers. */
        const struct cell *ci = t->ci;
        const struct cell *cj = t->cj;

        /* Too much particle movement? */
        if (t->tight &&
            (fmaxf(ci->h_max, cj->h_max) + ci->dx_max + cj->dx_max > cj->dmin ||
             ci->dx_max > space_maxreldx * ci->h_max ||
             cj->dx_max > space_maxreldx * cj->h_max))
          return 1;

      }

      /* Sort? */
      else if (t->type == task_type_sort) {

        /* If all the sorts have been done, make this task implicit. */
        if (!(t->flags & (t->flags ^ t->ci->sorted))) t->implicit = 1;
      }
    }

    /* Multiple-timestep case */
  } else {

    /* Run through the tasks and mark as skip or not. */
    for (int k = 0; k < nr_tasks; k++) {

      /* Get a handle on the kth task. */
      struct task *t = &tasks[ind[k]];

      /* Sort-task? Note that due to the task ranking, the sorts
         will all come before the pairs. */
      if (t->type == task_type_sort) {

        /* Re-set the flags. */
        t->flags = 0;
        t->skip = 1;

      }

      /* Single-cell task? */
      else if (t->type == task_type_self || t->type == task_type_ghost ||
               t->type == task_type_sub_self) {

        /* Set this task's skip. */
        t->skip = (t->ci->ti_end_min > ti_end);
      }

      /* Pair? */
      else if (t->type == task_type_pair || t->type == task_type_sub_pair) {

        /* Local pointers. */
        const struct cell *ci = t->ci;
        const struct cell *cj = t->cj;

        /* Set this task's skip. */
        t->skip = (ci->ti_end_min > ti_end && cj->ti_end_min > ti_end);

        /* Too much particle movement? */
        if (t->tight &&
            (fmaxf(ci->h_max, cj->h_max) + ci->dx_max + cj->dx_max > cj->dmin ||
             ci->dx_max > space_maxreldx * ci->h_max ||
             cj->dx_max > space_maxreldx * cj->h_max))
          return 1;

        /* Set the sort flags. */
        if (!t->skip && t->type == task_type_pair) {
          if (!(ci->sorted & (1 << t->flags))) {
            ci->sorts->flags |= (1 << t->flags);
            ci->sorts->skip = 0;
          }
          if (!(cj->sorted & (1 << t->flags))) {
            cj->sorts->flags |= (1 << t->flags);
            cj->sorts->skip = 0;
          }
        }

      }

      /* Kick? */
      else if (t->type == task_type_kick) {
        t->skip = (t->ci->ti_end_min > ti_end);
        t->ci->updated = 0;
        t->ci->g_updated = 0;
      }

      /* Drift? */
      else if (t->type == task_type_drift)
        t->skip = 0;

      /* Init? */
      else if (t->type == task_type_init) {
        /* Set this task's skip. */
        t->skip = (t->ci->ti_end_min > ti_end);
      }

      /* None? */
      else if (t->type == task_type_none)
        t->skip = 1;
    }
  }

  if (e->verbose)
    message("took %.3f %s.", clocks_from_ticks(getticks() - tic),
            clocks_getunit());

  /* All is well... */
  return 0;
}

/**
 * @brief Prints the number of tasks in the engine
 *
 * @param e The #engine.
 */
void engine_print_task_counts(struct engine *e) {

  struct scheduler *sched = &e->sched;

  /* Count and print the number of each task type. */
  int counts[task_type_count + 1];
  for (int k = 0; k <= task_type_count; k++) counts[k] = 0;
  for (int k = 0; k < sched->nr_tasks; k++)
    if (!sched->tasks[k].skip)
      counts[(int)sched->tasks[k].type] += 1;
    else
      counts[task_type_count] += 1;
#ifdef WITH_MPI
  printf("[%04i] %s engine_print_task_counts: task counts are [ %s=%i",
         e->nodeID, clocks_get_timesincestart(), taskID_names[0], counts[0]);
#else
  printf("%s engine_print_task_counts: task counts are [ %s=%i",
         clocks_get_timesincestart(), taskID_names[0], counts[0]);
#endif
  for (int k = 1; k < task_type_count; k++)
    printf(" %s=%i", taskID_names[k], counts[k]);
  printf(" skipped=%i ]\n", counts[task_type_count]);
  fflush(stdout);
  message("nr_parts = %zi.", e->s->nr_parts);
  message("nr_gparts = %zi.", e->s->nr_gparts);
}

/**
 * @brief Rebuild the space and tasks.
 *
 * @param e The #engine.
 */

void engine_rebuild(struct engine *e) {

  const ticks tic = getticks();

  /* Clear the forcerebuild flag, whatever it was. */
  e->forcerebuild = 0;

  /* Re-build the space. */
  space_rebuild(e->s, 0.0, e->verbose);

/* If in parallel, exchange the cell structure. */
#ifdef WITH_MPI
  engine_exchange_cells(e);
#endif

  /* Re-build the tasks. */
  engine_maketasks(e);

  /* Run through the tasks and mark as skip or not. */
  if (engine_marktasks(e))
    error("engine_marktasks failed after space_rebuild.");

  /* Print the status of the system */
  if (e->verbose) engine_print_task_counts(e);

  if (e->verbose)
    message("took %.3f %s.", clocks_from_ticks(getticks() - tic),
            clocks_getunit());
}

/**
 * @brief Prepare the #engine by re-building the cells and tasks.
 *
 * @param e The #engine to prepare.
 */
void engine_prepare(struct engine *e) {

  TIMER_TIC;

  /* Run through the tasks and mark as skip or not. */
  int rebuild = (e->forcerebuild || engine_marktasks(e));

/* Collect the values of rebuild from all nodes. */
#ifdef WITH_MPI
  int buff = 0;
  if (MPI_Allreduce(&rebuild, &buff, 1, MPI_INT, MPI_MAX, MPI_COMM_WORLD) !=
      MPI_SUCCESS)
    error("Failed to aggregate the rebuild flag across nodes.");
  rebuild = buff;
#endif

  /* Did this not go through? */
  if (rebuild) {
    engine_rebuild(e);
  }

  /* Re-rank the tasks every now and then. */
  if (e->tasks_age % engine_tasksreweight == 1) {
    scheduler_reweight(&e->sched);
  }
  e->tasks_age += 1;

  TIMER_TOC(timer_prepare);

  if (e->verbose)
    message("took %.3f %s.", clocks_from_ticks(getticks() - tic),
            clocks_getunit());
}

/**
 * @brief Implements a barrier for the #runner threads.
 *
 * @param e The #engine.
 * @param tid The thread ID
 */
void engine_barrier(struct engine *e, int tid) {

  /* First, get the barrier mutex. */
  if (pthread_mutex_lock(&e->barrier_mutex) != 0)
    error("Failed to get barrier mutex.");

  /* This thread is no longer running. */
  e->barrier_running -= 1;

  /* If all threads are in, send a signal... */
  if (e->barrier_running == 0)
    if (pthread_cond_broadcast(&e->barrier_cond) != 0)
      error("Failed to broadcast barrier full condition.");

  /* Wait for the barrier to open. */
  while (e->barrier_launch == 0 || tid >= e->barrier_launchcount)
    if (pthread_cond_wait(&e->barrier_cond, &e->barrier_mutex) != 0)
      error("Error waiting for barrier to close.");

  /* This thread has been launched. */
  e->barrier_running += 1;
  e->barrier_launch -= 1;

  /* If I'm the last one out, signal the condition again. */
  if (e->barrier_launch == 0)
    if (pthread_cond_broadcast(&e->barrier_cond) != 0)
      error("Failed to broadcast empty barrier condition.");

  /* Last but not least, release the mutex. */
  if (pthread_mutex_unlock(&e->barrier_mutex) != 0)
    error("Failed to get unlock the barrier mutex.");
}

/**
 * @brief Mapping function to collect the data from the kick.
 *
 * @param c A super-cell.
 */
void engine_collect_kick(struct cell *c) {

  /* Skip super-cells (Their values are already set) */
  if (c->kick != NULL) return;

  /* Counters for the different quantities. */
  int updated = 0, g_updated = 0;
  int ti_end_min = max_nr_timesteps;

  /* Only do something is the cell is non-empty */
  if (c->count != 0 || c->gcount != 0) {

    /* If this cell is not split, I'm in trouble. */
    if (!c->split) error("Cell is not split.");

    /* Collect the values from the progeny. */
    for (int k = 0; k < 8; k++) {
      struct cell *cp = c->progeny[k];
      if (cp != NULL) {

        /* Recurse */
        engine_collect_kick(cp);

        /* And update */
        ti_end_min = min(ti_end_min, cp->ti_end_min);
        updated += cp->updated;
        g_updated += cp->g_updated;
      }
    }
  }

  /* Store the collected values in the cell. */
  c->ti_end_min = ti_end_min;
  c->updated = updated;
  c->g_updated = g_updated;
}

/**
 * @brief Collects the next time-step by making each super-cell recurse
 * to collect the minimal of ti_end and the number of updated particles.
 *
 * @param e The #engine.
 */
void engine_collect_timestep(struct engine *e) {

  int updates = 0, g_updates = 0;
  int ti_end_min = max_nr_timesteps;
  const struct space *s = e->s;

  /* Collect the cell data. */
  for (int k = 0; k < s->nr_cells; k++)
    if (s->cells[k].nodeID == e->nodeID) {
      struct cell *c = &s->cells[k];

      /* Make the top-cells recurse */
      engine_collect_kick(c);

      /* And aggregate */
      ti_end_min = min(ti_end_min, c->ti_end_min);
      updates += c->updated;
      g_updates += c->g_updated;
    }

/* Aggregate the data from the different nodes. */
#ifdef WITH_MPI
  {
    int in_i[1], out_i[1];
    in_i[0] = 0;
    out_i[0] = ti_end_min;
    if (MPI_Allreduce(out_i, in_i, 1, MPI_INT, MPI_MIN, MPI_COMM_WORLD) !=
        MPI_SUCCESS)
      error("Failed to aggregate t_end_min.");
    ti_end_min = in_i[0];
  }
  {
    unsigned long long in_ll[2], out_ll[2];
    out_ll[0] = updates;
    out_ll[1] = g_updates;
    if (MPI_Allreduce(out_ll, in_ll, 2, MPI_LONG_LONG_INT, MPI_SUM,
                      MPI_COMM_WORLD) != MPI_SUCCESS)
      error("Failed to aggregate energies.");
    updates = in_ll[0];
    g_updates = in_ll[1];
  }
#endif

  e->ti_end_min = ti_end_min;
  e->updates = updates;
  e->g_updates = g_updates;
}

/**
 * @brief Mapping function to collect the data from the drift.
 *
 * @param c A super-cell.
 */
void engine_collect_drift(struct cell *c) {

  /* Skip super-cells (Their values are already set) */
  if (c->drift != NULL) return;

  /* Counters for the different quantities. */
  double e_kin = 0.0, e_int = 0.0, e_pot = 0.0, mass = 0.0;
  double mom[3] = {0.0, 0.0, 0.0}, ang_mom[3] = {0.0, 0.0, 0.0};

  /* Only do something is the cell is non-empty */
  if (c->count != 0 || c->gcount != 0) {

    /* If this cell is not split, I'm in trouble. */
    if (!c->split) error("Cell has no super-cell.");

    /* Collect the values from the progeny. */
    for (int k = 0; k < 8; k++) {
      struct cell *cp = c->progeny[k];
      if (cp != NULL) {

        /* Recurse */
        engine_collect_drift(cp);

        /* And update */
        mass += cp->mass;
        e_kin += cp->e_kin;
        e_int += cp->e_int;
        e_pot += cp->e_pot;
        mom[0] += cp->mom[0];
        mom[1] += cp->mom[1];
        mom[2] += cp->mom[2];
        ang_mom[0] += cp->ang_mom[0];
        ang_mom[1] += cp->ang_mom[1];
        ang_mom[2] += cp->ang_mom[2];
      }
    }
  }

  /* Store the collected values in the cell. */
  c->mass = mass;
  c->e_kin = e_kin;
  c->e_int = e_int;
  c->e_pot = e_pot;
  c->mom[0] = mom[0];
  c->mom[1] = mom[1];
  c->mom[2] = mom[2];
  c->ang_mom[0] = ang_mom[0];
  c->ang_mom[1] = ang_mom[1];
  c->ang_mom[2] = ang_mom[2];
}
/**
 * @brief Print the conserved quantities statistics to a log file
 *
 * @param e The #engine.
 */
void engine_print_stats(struct engine *e) {

  const struct space *s = e->s;

  double e_kin = 0.0, e_int = 0.0, e_pot = 0.0, mass = 0.0;
  double mom[3] = {0.0, 0.0, 0.0}, ang_mom[3] = {0.0, 0.0, 0.0};

  /* Collect the cell data. */
  for (int k = 0; k < s->nr_cells; k++)
    if (s->cells[k].nodeID == e->nodeID) {
      struct cell *c = &s->cells[k];

      /* Make the top-cells recurse */
      engine_collect_drift(c);

      /* And aggregate */
      mass += c->mass;
      e_kin += c->e_kin;
      e_int += c->e_int;
      e_pot += c->e_pot;
      mom[0] += c->mom[0];
      mom[1] += c->mom[1];
      mom[2] += c->mom[2];
      ang_mom[0] += c->ang_mom[0];
      ang_mom[1] += c->ang_mom[1];
      ang_mom[2] += c->ang_mom[2];
    }

/* Aggregate the data from the different nodes. */
#ifdef WITH_MPI
  {
    double in[10] = {0., 0., 0., 0., 0., 0., 0., 0., 0., 0.};
    double out[10];
    out[0] = e_kin;
    out[1] = e_int;
    out[2] = e_pot;
    out[3] = mom[0];
    out[4] = mom[1];
    out[5] = mom[2];
    out[6] = ang_mom[0];
    out[7] = ang_mom[1];
    out[8] = ang_mom[2];
    out[9] = mass;
    if (MPI_Allreduce(out, in, 10, MPI_DOUBLE, MPI_SUM, MPI_COMM_WORLD) !=
        MPI_SUCCESS)
      error("Failed to aggregate stats.");
    e_kin = out[0];
    e_int = out[1];
    e_pot = out[2];
    mom[0] = out[3];
    mom[1] = out[4];
    mom[2] = out[5];
    ang_mom[0] = out[6];
    ang_mom[1] = out[7];
    ang_mom[2] = out[8];
    mass = out[9];
  }
#endif

  const double e_tot = e_kin + e_int + e_pot;

  /* Print info */
  if (e->nodeID == 0) {
    fprintf(e->file_stats,
            " %14e %14e %14e %14e %14e %14e %14e %14e %14e %14e %14e %14e\n",
            e->time, mass, e_tot, e_kin, e_int, e_pot, mom[0], mom[1], mom[2],
            ang_mom[0], ang_mom[1], ang_mom[2]);
    fflush(e->file_stats);
  }
}

/**
 * @brief Launch the runners.
 *
 * @param e The #engine.
 * @param nr_runners The number of #runner to let loose.
 * @param mask The task mask to launch.
 * @param submask The sub-task mask to launch.
 */
void engine_launch(struct engine *e, int nr_runners, unsigned int mask,
                   unsigned int submask) {

  /* Prepare the scheduler. */
  atomic_inc(&e->sched.waiting);

  /* Cry havoc and let loose the dogs of war. */
  e->barrier_launch = nr_runners;
  e->barrier_launchcount = nr_runners;
  if (pthread_cond_broadcast(&e->barrier_cond) != 0)
    error("Failed to broadcast barrier open condition.");

  /* Load the tasks. */
  pthread_mutex_unlock(&e->barrier_mutex);
  scheduler_start(&e->sched, mask, submask);
  pthread_mutex_lock(&e->barrier_mutex);

  /* Remove the safeguard. */
  pthread_mutex_lock(&e->sched.sleep_mutex);
  atomic_dec(&e->sched.waiting);
  pthread_cond_broadcast(&e->sched.sleep_cond);
  pthread_mutex_unlock(&e->sched.sleep_mutex);

  /* Sit back and wait for the runners to come home. */
  while (e->barrier_launch || e->barrier_running)
    if (pthread_cond_wait(&e->barrier_cond, &e->barrier_mutex) != 0)
      error("Error while waiting for barrier.");
}

/**
 * @brief Initialises the particles and set them in a state ready to move
 *forward in time.
 *
 * @param e The #engine
 */
void engine_init_particles(struct engine *e) {

  struct space *s = e->s;

  struct clocks_time time1, time2;
  clocks_gettime(&time1);

  if (e->nodeID == 0) message("Initialising particles");

  /* Make sure all particles are ready to go */
  /* i.e. clean-up any stupid state in the ICs */
  if (e->policy & engine_policy_hydro) {
    space_map_cells_pre(s, 0, cell_init_parts, NULL);
  }
  if ((e->policy & engine_policy_self_gravity) ||
      (e->policy & engine_policy_external_gravity)) {
    space_map_cells_pre(s, 0, cell_init_gparts, NULL);
  }

  engine_prepare(e);

  engine_marktasks(e);

  /* Build the masks corresponding to the policy */
  unsigned int mask = 0;
  unsigned int submask = 0;

  /* We always have sort tasks */
  mask |= 1 << task_type_sort;
  mask |= 1 << task_type_init;

  /* Add the tasks corresponding to hydro operations to the masks */
  if (e->policy & engine_policy_hydro) {

    mask |= 1 << task_type_self;
    mask |= 1 << task_type_pair;
    mask |= 1 << task_type_sub_self;
    mask |= 1 << task_type_sub_pair;
    mask |= 1 << task_type_ghost;

    submask |= 1 << task_subtype_density;
  }

  /* Add the tasks corresponding to self-gravity to the masks */
  if (e->policy & engine_policy_self_gravity) {

    /* Nothing here for now */
  }

  /* Add the tasks corresponding to external gravity to the masks */
  if (e->policy & engine_policy_external_gravity) {

    mask |= 1 << task_type_grav_external;
  }

  /* Add MPI tasks if need be */
  if (e->policy & engine_policy_mpi) {

    mask |= 1 << task_type_send;
    mask |= 1 << task_type_recv;
  }

  /* Now, launch the calculation */
  TIMER_TIC;
  engine_launch(e, e->nr_threads, mask, submask);
  TIMER_TOC(timer_runners);

  /* Apply some conversions (e.g. internal energy -> entropy) */
  space_map_cells_pre(s, 0, cell_convert_hydro, NULL);

  clocks_gettime(&time2);

  /* Ready to go */
  e->step = -1;
  e->wallclock_time = (float)clocks_diff(&time1, &time2);
}

/**
 * @brief Let the #engine loose to compute the forces.
 *
 * @param e The #engine.
 */
void engine_step(struct engine *e) {

  double snapshot_drift_time = 0.;

  TIMER_TIC2;

  struct clocks_time time1, time2;
  clocks_gettime(&time1);

  e->tic_step = getticks();

  /* Recover the (integer) end of the next time-step */
  engine_collect_timestep(e);

  /* Check for output */
  while (e->ti_end_min >= e->ti_nextSnapshot && e->ti_nextSnapshot > 0) {

    e->ti_old = e->ti_current;
    e->ti_current = e->ti_nextSnapshot;
    e->time = e->ti_current * e->timeBase + e->timeBegin;
    e->timeOld = e->ti_old * e->timeBase + e->timeBegin;
    e->timeStep = (e->ti_current - e->ti_old) * e->timeBase;
    snapshot_drift_time = e->timeStep;

    /* Drift everybody to the snapshot position */
    engine_launch(e, e->nr_threads, 1 << task_type_drift, 0);

    /* Dump... */
    engine_dump_snapshot(e);

    /* ... and find the next output time */
    engine_compute_next_snapshot_time(e);
  }

  /* Move forward in time */
  e->ti_old = e->ti_current;
  e->ti_current = e->ti_end_min;
  e->step += 1;
  e->time = e->ti_current * e->timeBase + e->timeBegin;
  e->timeOld = e->ti_old * e->timeBase + e->timeBegin;
  e->timeStep = (e->ti_current - e->ti_old) * e->timeBase + snapshot_drift_time;

  /* Drift everybody */
  engine_launch(e, e->nr_threads, 1 << task_type_drift, 0);

  if (e->nodeID == 0) {

    /* Print some information to the screen */
    printf("  %6d %14e %14e %10zd %10zd %21.3f\n", e->step, e->time,
           e->timeStep, e->updates, e->g_updates, e->wallclock_time);
    fflush(stdout);
  }

  /* Save some statistics */
  if (e->time - e->timeLastStatistics >= e->deltaTimeStatistics) {
    engine_print_stats(e);
    e->timeLastStatistics += e->deltaTimeStatistics;
  }

  /* Re-distribute the particles amongst the nodes? */
  if (e->forcerepart != REPART_NONE) engine_repartition(e);

  /* Prepare the space. */
  engine_prepare(e);

  /* Build the masks corresponding to the policy */
  unsigned int mask = 0, submask = 0;

  /* We always have sort tasks and init tasks */
  mask |= 1 << task_type_sort;
  mask |= 1 << task_type_init;

  /* Add the correct kick task */
  if (e->policy & engine_policy_fixdt) {
    mask |= 1 << task_type_kick_fixdt;
  } else {
    mask |= 1 << task_type_kick;
  }

  /* Add the tasks corresponding to hydro operations to the masks */
  if (e->policy & engine_policy_hydro) {

    mask |= 1 << task_type_self;
    mask |= 1 << task_type_pair;
    mask |= 1 << task_type_sub_self;
    mask |= 1 << task_type_sub_pair;
    mask |= 1 << task_type_ghost;

    submask |= 1 << task_subtype_density;
    submask |= 1 << task_subtype_force;
  }

  /* Add the tasks corresponding to self-gravity to the masks */
  if (e->policy & engine_policy_self_gravity) {

    /* Nothing here for now */
  }

  /* Add the tasks corresponding to external gravity to the masks */
  if (e->policy & engine_policy_external_gravity) {
    mask |= 1 << task_type_grav_external;
  }

  /* Add MPI tasks if need be */
  if (e->policy & engine_policy_mpi) {

    mask |= 1 << task_type_send;
    mask |= 1 << task_type_recv;
  }

  /* Send off the runners. */
  TIMER_TIC;
  engine_launch(e, e->nr_threads, mask, submask);
  TIMER_TOC(timer_runners);

  TIMER_TOC2(timer_step);

  clocks_gettime(&time2);

  e->wallclock_time = (float)clocks_diff(&time1, &time2);
  e->toc_step = getticks();
}

/**
 * @brief Returns 1 if the simulation has reached its end point, 0 otherwise
 */
int engine_is_done(struct engine *e) {
  return !(e->ti_current < max_nr_timesteps);
}

/**
 * @brief Create and fill the proxies.
 *
 * @param e The #engine.
 */
void engine_makeproxies(struct engine *e) {

#ifdef WITH_MPI
  const int *cdim = e->s->cdim;
  const struct space *s = e->s;
  struct cell *cells = s->cells;
  struct proxy *proxies = e->proxies;
  ticks tic = getticks();

  /* Prepare the proxies and the proxy index. */
  if (e->proxy_ind == NULL)
    if ((e->proxy_ind = (int *)malloc(sizeof(int) * e->nr_nodes)) == NULL)
      error("Failed to allocate proxy index.");
  for (int k = 0; k < e->nr_nodes; k++) e->proxy_ind[k] = -1;
  e->nr_proxies = 0;

  /* The following loop is super-clunky, but it's necessary
     to ensure that the order of the send and recv cells in
     the proxies is identical for all nodes! */

  /* Loop over each cell in the space. */
  int ind[3];
  for (ind[0] = 0; ind[0] < cdim[0]; ind[0]++)
    for (ind[1] = 0; ind[1] < cdim[1]; ind[1]++)
      for (ind[2] = 0; ind[2] < cdim[2]; ind[2]++) {

        /* Get the cell ID. */
        const int cid = cell_getid(cdim, ind[0], ind[1], ind[2]);

        /* Loop over all its neighbours (periodic). */
        for (int i = -1; i <= 1; i++) {
          int ii = ind[0] + i;
          if (ii >= cdim[0])
            ii -= cdim[0];
          else if (ii < 0)
            ii += cdim[0];
          for (int j = -1; j <= 1; j++) {
            int jj = ind[1] + j;
            if (jj >= cdim[1])
              jj -= cdim[1];
            else if (jj < 0)
              jj += cdim[1];
            for (int k = -1; k <= 1; k++) {
              int kk = ind[2] + k;
              if (kk >= cdim[2])
                kk -= cdim[2];
              else if (kk < 0)
                kk += cdim[2];

              /* Get the cell ID. */
              const int cjd = cell_getid(cdim, ii, jj, kk);

              /* Add to proxies? */
              if (cells[cid].nodeID == e->nodeID &&
                  cells[cjd].nodeID != e->nodeID) {
                int pid = e->proxy_ind[cells[cjd].nodeID];
                if (pid < 0) {
                  if (e->nr_proxies == engine_maxproxies)
                    error("Maximum number of proxies exceeded.");
                  proxy_init(&proxies[e->nr_proxies], e->nodeID,
                             cells[cjd].nodeID);
                  e->proxy_ind[cells[cjd].nodeID] = e->nr_proxies;
                  pid = e->nr_proxies;
                  e->nr_proxies += 1;
                }
                proxy_addcell_in(&proxies[pid], &cells[cjd]);
                proxy_addcell_out(&proxies[pid], &cells[cid]);
                cells[cid].sendto |= (1ULL << pid);
              }

              if (cells[cjd].nodeID == e->nodeID &&
                  cells[cid].nodeID != e->nodeID) {
                int pid = e->proxy_ind[cells[cid].nodeID];
                if (pid < 0) {
                  if (e->nr_proxies == engine_maxproxies)
                    error("Maximum number of proxies exceeded.");
                  proxy_init(&proxies[e->nr_proxies], e->nodeID,
                             cells[cid].nodeID);
                  e->proxy_ind[cells[cid].nodeID] = e->nr_proxies;
                  pid = e->nr_proxies;
                  e->nr_proxies += 1;
                }
                proxy_addcell_in(&proxies[pid], &cells[cid]);
                proxy_addcell_out(&proxies[pid], &cells[cjd]);
                cells[cjd].sendto |= (1ULL << pid);
              }
            }
          }
        }
      }

  if (e->verbose)
    message("took %.3f %s.", clocks_from_ticks(getticks() - tic),
            clocks_getunit());
#else
  error("SWIFT was not compiled with MPI support.");
#endif
}

/**
 * @brief Split the underlying space into regions and assign to separate nodes.
 *
 * @param e The #engine.
 * @param initial_partition structure defining the cell partition technique
 */
void engine_split(struct engine *e, struct partition *initial_partition) {

#ifdef WITH_MPI
  struct space *s = e->s;

  /* Do the initial partition of the cells. */
  partition_initial_partition(initial_partition, e->nodeID, e->nr_nodes, s);

  /* Make the proxies. */
  engine_makeproxies(e);

  /* Re-allocate the local parts. */
  if (e->verbose)
    message("Re-allocating parts array from %zi to %zi.", s->size_parts,
            (size_t)(s->nr_parts * 1.2));
  s->size_parts = s->nr_parts * 1.2;
  struct part *parts_new = NULL;
  struct xpart *xparts_new = NULL;
  if (posix_memalign((void **)&parts_new, part_align,
                     sizeof(struct part) * s->size_parts) != 0 ||
      posix_memalign((void **)&xparts_new, xpart_align,
                     sizeof(struct xpart) * s->size_parts) != 0)
    error("Failed to allocate new part data.");
  memcpy(parts_new, s->parts, sizeof(struct part) * s->nr_parts);
  memcpy(xparts_new, s->xparts, sizeof(struct xpart) * s->nr_parts);
  free(s->parts);
  free(s->xparts);
  s->parts = parts_new;
  s->xparts = xparts_new;

  /* Re-link the gparts. */
  part_relink_gparts(s->parts, s->nr_parts, 0);

  /* Re-allocate the local gparts. */
  if (e->verbose)
    message("Re-allocating gparts array from %zi to %zi.", s->size_gparts,
            (size_t)(s->nr_gparts * 1.2));
  s->size_gparts = s->nr_gparts * 1.2;
  struct gpart *gparts_new = NULL;
  if (posix_memalign((void **)&gparts_new, gpart_align,
                     sizeof(struct gpart) * s->size_gparts) != 0)
    error("Failed to allocate new gpart data.");
  memcpy(gparts_new, s->gparts, sizeof(struct gpart) * s->nr_gparts);
  free(s->gparts);
  s->gparts = gparts_new;

  /* Re-link the parts. */
  part_relink_parts(s->gparts, s->nr_gparts, s->parts);

#ifdef SWIFT_DEBUG_CHECKS

  /* Verify that the links are correct */
  for (size_t k = 0; k < s->nr_gparts; ++k) {

    if (s->gparts[k].id_or_neg_offset <= 0) {
    
      struct part *part = &s->parts[-s->gparts[k].id_or_neg_offset];

      if (part->gpart != &s->gparts[k]) error("Linking problem !");

      if (s->gparts[k].x[0] != part->x[0] ||
          s->gparts[k].x[1] != part->x[1] ||
          s->gparts[k].x[2] != part->x[2])
        error("Linked particles are not at the same position !");
    }
  }
  for (size_t k = 0; k < s->nr_parts; ++k) {

<<<<<<< HEAD
    if (s->parts[k].gpart != NULL && s->parts[k].gpart->id_or_neg_offset != -k) error("Linking problem !");
=======
    if (s->parts[k].gpart != NULL) {
      if (s->parts[k].gpart->part != &s->parts[k]) error("Linking problem !");
    }
>>>>>>> af186ddb
  }

#endif

#else
  error("SWIFT was not compiled with MPI support.");
#endif
}

/**
 * @brief Writes a snapshot with the current state of the engine
 *
 * @param e The #engine.
 */
void engine_dump_snapshot(struct engine *e) {

  struct clocks_time time1, time2;
  clocks_gettime(&time1);

  if (e->verbose) message("writing snapshot at t=%f.", e->time);

/* Dump... */
#if defined(WITH_MPI)
#if defined(HAVE_PARALLEL_HDF5)
  write_output_parallel(e, e->snapshotBaseName, e->snapshotUnits, e->nodeID,
                        e->nr_nodes, MPI_COMM_WORLD, MPI_INFO_NULL);
#else
  write_output_serial(e, e->snapshotBaseName, e->snapshotUnits, e->nodeID,
                      e->nr_nodes, MPI_COMM_WORLD, MPI_INFO_NULL);
#endif
#else
  write_output_single(e, e->snapshotBaseName, e->snapshotUnits);
#endif

  clocks_gettime(&time2);
  if (e->verbose)
    message("writing particle properties took %.3f %s.",
            (float)clocks_diff(&time1, &time2), clocks_getunit());
}

#ifdef HAVE_SETAFFINITY
/**
 * @brief Returns the initial affinity the main thread is using.
 */
static cpu_set_t *engine_entry_affinity() {

  static int use_entry_affinity = 0;

  if (!use_entry_affinity) {
    pthread_t engine = pthread_self();
    pthread_getaffinity_np(engine, sizeof(entry_affinity), &entry_affinity);
    use_entry_affinity = 1;
  }

  return &entry_affinity;
}
#endif

/**
 * @brief  Ensure the NUMA node on which we initialise (first touch) everything
 *  doesn't change before engine_init allocates NUMA-local workers.
 */
void engine_pin() {

#ifdef HAVE_SETAFFINITY
  cpu_set_t *entry_affinity = engine_entry_affinity();
  int pin;
  for (pin = 0; pin < CPU_SETSIZE && !CPU_ISSET(pin, entry_affinity); ++pin)
    ;

  cpu_set_t affinity;
  CPU_ZERO(&affinity);
  CPU_SET(pin, &affinity);
  if (sched_setaffinity(0, sizeof(affinity), &affinity) != 0) {
    error("failed to set engine's affinity");
  }
#else
  error("SWIFT was not compiled with support for pinning.");
#endif
}

/**
 * @brief Unpins the main thread.
 */
void engine_unpin() {
#ifdef HAVE_SETAFFINITY
  pthread_t main_thread = pthread_self();
  pthread_setaffinity_np(main_thread, sizeof(entry_affinity), &entry_affinity);
#else
  error("SWIFT was not compiled with support for pinning.");
#endif
}

/**
 * @brief init an engine with the given number of threads, queues, and
 *      the given policy.
 *
 * @param e The #engine.
 * @param s The #space in which this #runner will run.
 * @param params The parsed parameter file.
 * @param nr_nodes The number of MPI ranks.
 * @param nodeID The MPI rank of this node.
 * @param nr_threads The number of threads per MPI rank.
 * @param with_aff use processor affinity, if supported.
 * @param policy The queuing policy to use.
 * @param verbose Is this #engine talkative ?
 * @param physical_constants The #phys_const used for this run.
 * @param hydro The #hydro_props used for this run.
 * @param potential The properties of the external potential.
 */
void engine_init(struct engine *e, struct space *s,
                 const struct swift_params *params, int nr_nodes, int nodeID,
                 int nr_threads, int with_aff, int policy, int verbose,
                 const struct phys_const *physical_constants,
                 const struct hydro_props *hydro,
                 const struct external_potential *potential) {

  /* Clean-up everything */
  bzero(e, sizeof(struct engine));

  /* Store the values. */
  e->s = s;
  e->nr_threads = nr_threads;
  e->policy = policy;
  e->step = 0;
  e->nr_nodes = nr_nodes;
  e->nodeID = nodeID;
  e->proxy_ind = NULL;
  e->nr_proxies = 0;
  e->forcerebuild = 1;
  e->forcerepart = REPART_NONE;
  e->links = NULL;
  e->nr_links = 0;
  e->timeBegin = parser_get_param_double(params, "TimeIntegration:time_begin");
  e->timeEnd = parser_get_param_double(params, "TimeIntegration:time_end");
  e->timeOld = e->timeBegin;
  e->time = e->timeBegin;
  e->ti_old = 0;
  e->ti_current = 0;
  e->timeStep = 0.;
  e->timeBase = 0.;
  e->timeBase_inv = 0.;
  e->timeFirstSnapshot =
      parser_get_param_double(params, "Snapshots:time_first");
  e->deltaTimeSnapshot =
      parser_get_param_double(params, "Snapshots:delta_time");
  e->ti_nextSnapshot = 0;
  parser_get_param_string(params, "Snapshots:basename", e->snapshotBaseName);
  e->snapshotUnits = malloc(sizeof(struct UnitSystem));
  units_init(e->snapshotUnits, params, "Snapshots");
  e->dt_min = parser_get_param_double(params, "TimeIntegration:dt_min");
  e->dt_max = parser_get_param_double(params, "TimeIntegration:dt_max");
  e->file_stats = NULL;
  e->deltaTimeStatistics =
      parser_get_param_double(params, "Statistics:delta_time");
  e->timeLastStatistics = e->timeBegin - e->deltaTimeStatistics;
  e->verbose = verbose;
  e->count_step = 0;
  e->wallclock_time = 0.f;
  e->physical_constants = physical_constants;
  e->hydro_properties = hydro;
  e->external_potential = potential;
  e->parameter_file = params;
  engine_rank = nodeID;

  /* Make the space link back to the engine. */
  s->e = e;

  /* Get the number of queues */
  int nr_queues =
      parser_get_opt_param_int(params, "Scheduler:nr_queues", nr_threads);
  if (nr_queues <= 0) nr_queues = e->nr_threads;
  if (nr_queues != nr_threads)
    message("Number of task queues set to %d", nr_queues);
  s->nr_queues = nr_queues;

/* Deal with affinity. For now, just figure out the number of cores. */
#if defined(HAVE_SETAFFINITY)
  const int nr_cores = sysconf(_SC_NPROCESSORS_ONLN);
  cpu_set_t *entry_affinity = engine_entry_affinity();
  const int nr_affinity_cores = CPU_COUNT(entry_affinity);

  if (nr_cores > CPU_SETSIZE) /* Unlikely, except on e.g. SGI UV. */
    error("must allocate dynamic cpu_set_t (too many cores per node)");

  char *buf = malloc((nr_cores + 1) * sizeof(char));
  buf[nr_cores] = '\0';
  for (int j = 0; j < nr_cores; ++j) {
    /* Reversed bit order from convention, but same as e.g. Intel MPI's
     * I_MPI_PIN_DOMAIN explicit mask: left-to-right, LSB-to-MSB. */
    buf[j] = CPU_ISSET(j, entry_affinity) ? '1' : '0';
  }

  if (verbose && with_aff) message("Affinity at entry: %s", buf);

  int *cpuid = malloc(nr_affinity_cores * sizeof(int));
  cpu_set_t cpuset;

  int skip = 0;
  for (int k = 0; k < nr_affinity_cores; k++) {
    int c;
    for (c = skip; c < CPU_SETSIZE && !CPU_ISSET(c, entry_affinity); ++c)
      ;
    cpuid[k] = c;
    skip = c + 1;
  }

  if (with_aff) {

#if defined(HAVE_LIBNUMA) && defined(_GNU_SOURCE)
    if ((policy & engine_policy_cputight) != engine_policy_cputight) {

      if (numa_available() >= 0) {
        if (nodeID == 0) message("prefer NUMA-distant CPUs");

        /* Get list of numa nodes of all available cores. */
        int *nodes = malloc(nr_affinity_cores * sizeof(int));
        int nnodes = 0;
        for (int i = 0; i < nr_affinity_cores; i++) {
          nodes[i] = numa_node_of_cpu(cpuid[i]);
          if (nodes[i] > nnodes) nnodes = nodes[i];
        }
        nnodes += 1;

        /* Count cores per node. */
        int *core_counts = malloc(nnodes * sizeof(int));
        for (int i = 0; i < nr_affinity_cores; i++) {
          core_counts[nodes[i]] = 0;
        }
        for (int i = 0; i < nr_affinity_cores; i++) {
          core_counts[nodes[i]] += 1;
        }

        /* Index cores within each node. */
        int *core_indices = malloc(nr_affinity_cores * sizeof(int));
        for (int i = nr_affinity_cores - 1; i >= 0; i--) {
          core_indices[i] = core_counts[nodes[i]];
          core_counts[nodes[i]] -= 1;
        }

        /* Now sort so that we pick adjacent cpuids from different nodes
         * by sorting internal node core indices. */
        int done = 0;
        while (!done) {
          done = 1;
          for (int i = 1; i < nr_affinity_cores; i++) {
            if (core_indices[i] < core_indices[i - 1]) {
              int t = cpuid[i - 1];
              cpuid[i - 1] = cpuid[i];
              cpuid[i] = t;

              t = core_indices[i - 1];
              core_indices[i - 1] = core_indices[i];
              core_indices[i] = t;
              done = 0;
            }
          }
        }

        free(nodes);
        free(core_counts);
        free(core_indices);
      }
    }
#endif
  } else {
    if (nodeID == 0) message("no processor affinity used");

  } /* with_aff */

  /* Avoid (unexpected) interference between engine and runner threads. We can
   * do this once we've made at least one call to engine_entry_affinity and
   * maybe numa_node_of_cpu(sched_getcpu()), even if the engine isn't already
   * pinned. Also unpin this when asked to not pin at all (!with_aff). */
  engine_unpin();
#endif

  if (with_aff) {
#ifdef WITH_MPI
    printf("[%04i] %s engine_init: cpu map is [ ", nodeID,
           clocks_get_timesincestart());
#else
    printf("%s engine_init: cpu map is [ ", clocks_get_timesincestart());
#endif
    for (int i = 0; i < nr_affinity_cores; i++) printf("%i ", cpuid[i]);
    printf("].\n");
  }

  /* Are we doing stuff in parallel? */
  if (nr_nodes > 1) {
#ifndef WITH_MPI
    error("SWIFT was not compiled with MPI support.");
#else
    e->policy |= engine_policy_mpi;
    if ((e->proxies = (struct proxy *)malloc(sizeof(struct proxy) *
                                             engine_maxproxies)) == NULL)
      error("Failed to allocate memory for proxies.");
    bzero(e->proxies, sizeof(struct proxy) * engine_maxproxies);
    e->nr_proxies = 0;
#endif
  }

  /* Open some files */
  if (e->nodeID == 0) {
    e->file_stats = fopen("energy.txt", "w");
    fprintf(e->file_stats,
            "# %14s %14s %14s %14s %14s %14s %14s %14s %14s %14s %14s %14s\n",
            "Time", "Mass", "E_tot", "E_kin", "E_int", "E_pot", "p_x", "p_y",
            "p_z", "ang_x", "ang_y", "ang_z");
    fflush(e->file_stats);
  }

  /* Print policy */
  engine_print_policy(e);

  /* Print information about the hydro scheme */
  if (e->policy & engine_policy_hydro)
    if (e->nodeID == 0) hydro_props_print(e->hydro_properties);

  /* Check we have sensible time bounds */
  if (e->timeBegin >= e->timeEnd)
    error(
        "Final simulation time (t_end = %e) must be larger than the start time "
        "(t_beg = %e)",
        e->timeEnd, e->timeBegin);

  /* Check we have sensible time-step values */
  if (e->dt_min > e->dt_max)
    error(
        "Minimal time-step size (%e) must be smaller than maximal time-step "
        "size (%e)",
        e->dt_min, e->dt_max);

  /* Deal with timestep */
  e->timeBase = (e->timeEnd - e->timeBegin) / max_nr_timesteps;
  e->timeBase_inv = 1.0 / e->timeBase;
  e->ti_current = 0;

  /* Fixed time-step case */
  if (e->policy & engine_policy_fixdt) {
    e->dt_min = e->dt_max;

    /* Find timestep on the timeline */
    int dti_timeline = max_nr_timesteps;
    while (e->dt_min < dti_timeline * e->timeBase) dti_timeline /= 2;

    e->dt_min = e->dt_max = dti_timeline * e->timeBase;

    if (e->nodeID == 0) message("Timestep set to %e", e->dt_max);
  } else {

    if (e->nodeID == 0) {
      message("Absolute minimal timestep size: %e", e->timeBase);

      float dt_min = e->timeEnd - e->timeBegin;
      while (dt_min > e->dt_min) dt_min /= 2.f;

      message("Minimal timestep size (on time-line): %e", dt_min);

      float dt_max = e->timeEnd - e->timeBegin;
      while (dt_max > e->dt_max) dt_max /= 2.f;

      message("Maximal timestep size (on time-line): %e", dt_max);
    }
  }

  if (e->dt_min < e->timeBase && e->nodeID == 0)
    error(
        "Minimal time-step size smaller than the absolute possible minimum "
        "dt=%e",
        e->timeBase);

  if (e->dt_max > (e->timeEnd - e->timeBegin) && e->nodeID == 0)
    error("Maximal time-step size larger than the simulation run time t=%e",
          e->timeEnd - e->timeBegin);

  /* Deal with outputs */
  if (e->deltaTimeSnapshot < 0.)
    error("Time between snapshots (%e) must be positive.",
          e->deltaTimeSnapshot);

  if (e->timeFirstSnapshot < e->timeBegin)
    error(
        "Time of first snapshot (%e) must be after the simulation start t=%e.",
        e->timeFirstSnapshot, e->timeBegin);

  /* Find the time of the first output */
  engine_compute_next_snapshot_time(e);

/* Construct types for MPI communications */
#ifdef WITH_MPI
  part_create_mpi_types();
#endif

  /* First of all, init the barrier and lock it. */
  if (pthread_mutex_init(&e->barrier_mutex, NULL) != 0)
    error("Failed to initialize barrier mutex.");
  if (pthread_cond_init(&e->barrier_cond, NULL) != 0)
    error("Failed to initialize barrier condition variable.");
  if (pthread_mutex_lock(&e->barrier_mutex) != 0)
    error("Failed to lock barrier mutex.");
  e->barrier_running = 0;
  e->barrier_launch = 0;
  e->barrier_launchcount = 0;

  /* Init the scheduler with enough tasks for the initial sorting tasks. */
  const int nr_tasks = 2 * s->tot_cells + 2 * e->nr_threads;
  scheduler_init(&e->sched, e->s, nr_tasks, nr_queues, scheduler_flag_steal,
                 e->nodeID);

  /* Create the sorting tasks. */
  for (int i = 0; i < e->nr_threads; i++) {
    scheduler_addtask(&e->sched, task_type_part_sort, task_subtype_none, i, 0,
                      NULL, NULL, 0);

    scheduler_addtask(&e->sched, task_type_gpart_sort, task_subtype_none, i, 0,
                      NULL, NULL, 0);
  }

  scheduler_ranktasks(&e->sched);

  /* Allocate and init the threads. */
  if ((e->runners = (struct runner *)malloc(sizeof(struct runner) *
                                            e->nr_threads)) == NULL)
    error("Failed to allocate threads array.");
  for (int k = 0; k < e->nr_threads; k++) {
    e->runners[k].id = k;
    e->runners[k].e = e;
    e->barrier_running += 1;
    if (pthread_create(&e->runners[k].thread, NULL, &runner_main,
                       &e->runners[k]) != 0)
      error("Failed to create runner thread.");

    /* Try to pin the runner to a given core */
    if (with_aff &&
        (e->policy & engine_policy_setaffinity) == engine_policy_setaffinity) {
#if defined(HAVE_SETAFFINITY)

      /* Set a reasonable queue ID. */
      int coreid = k % nr_affinity_cores;
      e->runners[k].cpuid = cpuid[coreid];

      if (nr_queues < e->nr_threads)
        e->runners[k].qid = cpuid[coreid] * nr_queues / nr_affinity_cores;
      else
        e->runners[k].qid = k;

      /* Set the cpu mask to zero | e->id. */
      CPU_ZERO(&cpuset);
      CPU_SET(cpuid[coreid], &cpuset);

      /* Apply this mask to the runner's pthread. */
      if (pthread_setaffinity_np(e->runners[k].thread, sizeof(cpu_set_t),
                                 &cpuset) != 0)
        error("Failed to set thread affinity.");

#else
      error("SWIFT was not compiled with affinity enabled.");
#endif
    } else {
      e->runners[k].cpuid = k;
      e->runners[k].qid = k * nr_queues / e->nr_threads;
    }
    if (verbose) {
      if (with_aff)
        message("runner %i on cpuid=%i with qid=%i.", e->runners[k].id,
                e->runners[k].cpuid, e->runners[k].qid);
      else
        message("runner %i using qid=%i no cpuid.", e->runners[k].id,
                e->runners[k].qid);
    }
  }

/* Free the affinity stuff */
#if defined(HAVE_SETAFFINITY)
  if (with_aff) {
    free(cpuid);
    free(buf);
  }
#endif

  /* Wait for the runner threads to be in place. */
  while (e->barrier_running || e->barrier_launch)
    if (pthread_cond_wait(&e->barrier_cond, &e->barrier_mutex) != 0)
      error("Error while waiting for runner threads to get in place.");
}

/**
 * @brief Prints the current policy of an engine
 *
 * @param e The engine to print information about
 */
void engine_print_policy(struct engine *e) {

#ifdef WITH_MPI
  if (e->nodeID == 0) {
    printf("[0000] %s engine_policy: engine policies are [ ",
           clocks_get_timesincestart());
    for (int k = 1; k < 32; k++)
      if (e->policy & (1 << k)) printf(" %s ", engine_policy_names[k + 1]);
    printf(" ]\n");
    fflush(stdout);
  }
#else
  printf("%s engine_policy: engine policies are [ ",
         clocks_get_timesincestart());
  for (int k = 1; k < 32; k++)
    if (e->policy & (1 << k)) printf(" %s ", engine_policy_names[k + 1]);
  printf(" ]\n");
  fflush(stdout);
#endif
}

/**
 * @brief Computes the next time (on the time line) for a dump
 *
 * @param e The #engine.
 */
void engine_compute_next_snapshot_time(struct engine *e) {

  for (double time = e->timeFirstSnapshot;
       time < e->timeEnd + e->deltaTimeSnapshot; time += e->deltaTimeSnapshot) {

    /* Output time on the integer timeline */
    e->ti_nextSnapshot = (time - e->timeBegin) / e->timeBase;

    if (e->ti_nextSnapshot > e->ti_current) break;
  }

  /* Deal with last snapshot */
  if (e->ti_nextSnapshot >= max_nr_timesteps) {
    e->ti_nextSnapshot = -1;
    if (e->verbose) message("No further output time.");
  } else {

    /* Be nice, talk... */
    const float next_snapshot_time =
        e->ti_nextSnapshot * e->timeBase + e->timeBegin;
    if (e->verbose)
      message("Next output time set to t=%f.", next_snapshot_time);
  }
}<|MERGE_RESOLUTION|>--- conflicted
+++ resolved
@@ -97,6 +97,7 @@
  *
  * @return The new #link pointer.
  */
+
 struct link *engine_addlink(struct engine *e, struct link *l, struct task *t) {
 
   const int ind = atomic_inc(&e->nr_links);
@@ -280,14 +281,9 @@
           error("Trying to link a partnerless gpart !");
 #endif
 
-<<<<<<< HEAD
-      s->parts[k].gpart->id_or_neg_offset = -count_this_dest;
-      count_this_dest++;
-=======
-        s->parts[k].gpart->id = count_this_dest;
+        s->parts[k].gpart->id_or_neg_offset = -count_this_dest;
         count_this_dest++;
       }
->>>>>>> af186ddb
     }
   }
 
@@ -475,7 +471,7 @@
 
         /* Re-link */
         gparts_new[k].id_or_neg_offset = -partner_index;
-        parts_new[partner_index].gpart = &gparts_new[k];
+        parts[partner_index].gpart = &gparts_new[k];
       }
     }
 
@@ -497,15 +493,13 @@
   for (size_t k = 0; k < nr_gparts; ++k) {
 
     if (gparts_new[k].id_or_neg_offset <= 0) {
-    
+
       struct part *part = &parts_new[-gparts_new[k].id_or_neg_offset];
 
-      if (part->gpart != &gparts_new[k])
-        error("Linking problem !");
+      if (part->gpart != &gparts_new[k]) error("Linking problem !");
 
       if (gparts_new[k].x[0] != part->x[0] ||
-          gparts_new[k].x[1] != part->x[1] ||
-          gparts_new[k].x[2] != part->x[2])
+          gparts_new[k].x[1] != part->x[1] || gparts_new[k].x[2] != part->x[2])
         error("Linked particles are not at the same position !");
     }
   }
@@ -513,7 +507,7 @@
 
     if (parts_new[k].gpart != NULL &&
         parts_new[k].gpart->id_or_neg_offset != -k) {
-        error("Linking problem !");
+      error("Linking problem !");
     }
   }
 #endif
@@ -557,6 +551,7 @@
  *
  * @param e The #engine.
  */
+
 void engine_repartition(struct engine *e) {
 
 #if defined(WITH_MPI) && defined(HAVE_METIS)
@@ -606,6 +601,7 @@
  * @param up The upward gravity #task.
  * @param down The downward gravity #task.
  */
+
 void engine_addtasks_grav(struct engine *e, struct cell *c, struct task *up,
                           struct task *down) {
 
@@ -627,6 +623,7 @@
  * @param ci The sending #cell.
  * @param cj The receiving #cell
  */
+
 void engine_addtasks_send(struct engine *e, struct cell *ci, struct cell *cj) {
 
 #ifdef WITH_MPI
@@ -719,6 +716,7 @@
  *
  * @param e The #engine.
  */
+
 void engine_exchange_cells(struct engine *e) {
 
 #ifdef WITH_MPI
@@ -733,7 +731,8 @@
   MPI_Status status;
   ticks tic = getticks();
 
-  /* Run through the cells and get the size of the ones that will be sent */
+  /* Run through the cells and get the size of the ones that will be sent off.
+   */
   int count_out = 0;
   for (int k = 0; k < nr_cells; k++) {
     offset[k] = count_out;
@@ -865,6 +864,7 @@
  * Note that this function does not mess-up the linkage between parts and
  * gparts, i.e. the received particles have correct linkeage.
  */
+
 void engine_exchange_strays(struct engine *e, size_t offset_parts,
                             int *ind_part, size_t *Npart, size_t offset_gparts,
                             int *ind_gpart, size_t *Ngpart) {
@@ -898,11 +898,8 @@
 
     /* Re-link the associated gpart with the buffer offset of the part. */
     if (s->parts[offset_parts + k].gpart != NULL) {
-<<<<<<< HEAD
-      s->parts[offset_parts + k].gpart->id_or_neg_offset = -e->proxies[pid].nr_parts_in;
-=======
-      s->parts[offset_parts + k].gpart->id = e->proxies[pid].nr_parts_out;
->>>>>>> af186ddb
+      s->parts[offset_parts + k].gpart->id_or_neg_offset =
+          -e->proxies[pid].nr_parts_out;
     }
 
     /* Load the part and xpart into the proxy. */
@@ -978,7 +975,7 @@
     s->xparts = xparts_new;
     for (size_t k = 0; k < offset_parts; k++) {
       if (s->parts[k].gpart != NULL) {
-        s->parts[k].gpart->part = &s->parts[k];
+        s->parts[k].gpart->id_or_neg_offset = -k;
       }
     }
   }
@@ -993,8 +990,8 @@
     free(s->gparts);
     s->gparts = gparts_new;
     for (size_t k = 0; k < offset_gparts; k++) {
-      if (s->gparts[k].id > 0) {
-        s->gparts[k].part->gpart = &s->gparts[k];
+      if (s->gparts[k].id_or_neg_offset < 0) {
+        s->parts[-s->gparts[k].id_or_neg_offset].gpart = &s->gparts[k];
       }
     }
   }
@@ -1067,16 +1064,11 @@
       /* Re-link the gparts. */
       for (int k = 0; k < p->nr_gparts_in; k++) {
         struct gpart *gp = &s->gparts[offset_gparts + count_gparts + k];
-<<<<<<< HEAD
         if (gp->id_or_neg_offset <= 0) {
-          s->parts[offset_gparts + count_parts - gp->id_or_neg_offset].gpart = gp;
-          gp->id_or_neg_offset = -(offset_gparts + count_parts - gp->id_or_neg_offset);
-=======
-        if (gp->id >= 0) {
-          struct part *p = &s->parts[offset_parts + count_parts + gp->id];
-          gp->part = p;
+          struct part *p =
+              &s->parts[offset_gparts + count_parts - gp->id_or_neg_offset];
+          gp->id_or_neg_offset = s->parts - p;
           p->gpart = gp;
->>>>>>> af186ddb
         }
       }
 
@@ -1550,6 +1542,7 @@
  *
  * @return 1 if the space has to be rebuilt, 0 otherwise.
  */
+
 int engine_marktasks(struct engine *e) {
 
   struct scheduler *s = &e->sched;
@@ -1686,6 +1679,7 @@
  *
  * @param e The #engine.
  */
+
 void engine_print_task_counts(struct engine *e) {
 
   struct scheduler *sched = &e->sched;
@@ -1754,6 +1748,7 @@
  *
  * @param e The #engine to prepare.
  */
+
 void engine_prepare(struct engine *e) {
 
   TIMER_TIC;
@@ -1769,6 +1764,7 @@
     error("Failed to aggregate the rebuild flag across nodes.");
   rebuild = buff;
 #endif
+  e->tic_step = getticks();
 
   /* Did this not go through? */
   if (rebuild) {
@@ -1794,6 +1790,7 @@
  * @param e The #engine.
  * @param tid The thread ID
  */
+
 void engine_barrier(struct engine *e, int tid) {
 
   /* First, get the barrier mutex. */
@@ -1832,6 +1829,7 @@
  *
  * @param c A super-cell.
  */
+
 void engine_collect_kick(struct cell *c) {
 
   /* Skip super-cells (Their values are already set) */
@@ -2062,6 +2060,7 @@
  * @param mask The task mask to launch.
  * @param submask The sub-task mask to launch.
  */
+
 void engine_launch(struct engine *e, int nr_runners, unsigned int mask,
                    unsigned int submask) {
 
@@ -2119,7 +2118,6 @@
   engine_prepare(e);
 
   engine_marktasks(e);
-
   /* Build the masks corresponding to the policy */
   unsigned int mask = 0;
   unsigned int submask = 0;
@@ -2314,6 +2312,7 @@
  *
  * @param e The #engine.
  */
+
 void engine_makeproxies(struct engine *e) {
 
 #ifdef WITH_MPI
@@ -2419,6 +2418,7 @@
  * @param e The #engine.
  * @param initial_partition structure defining the cell partition technique
  */
+
 void engine_split(struct engine *e, struct partition *initial_partition) {
 
 #ifdef WITH_MPI
@@ -2468,35 +2468,25 @@
   /* Re-link the parts. */
   part_relink_parts(s->gparts, s->nr_gparts, s->parts);
 
-#ifdef SWIFT_DEBUG_CHECKS
-
   /* Verify that the links are correct */
   for (size_t k = 0; k < s->nr_gparts; ++k) {
 
     if (s->gparts[k].id_or_neg_offset <= 0) {
-    
+
       struct part *part = &s->parts[-s->gparts[k].id_or_neg_offset];
 
       if (part->gpart != &s->gparts[k]) error("Linking problem !");
 
-      if (s->gparts[k].x[0] != part->x[0] ||
-          s->gparts[k].x[1] != part->x[1] ||
+      if (s->gparts[k].x[0] != part->x[0] || s->gparts[k].x[1] != part->x[1] ||
           s->gparts[k].x[2] != part->x[2])
         error("Linked particles are not at the same position !");
     }
   }
   for (size_t k = 0; k < s->nr_parts; ++k) {
 
-<<<<<<< HEAD
-    if (s->parts[k].gpart != NULL && s->parts[k].gpart->id_or_neg_offset != -k) error("Linking problem !");
-=======
-    if (s->parts[k].gpart != NULL) {
-      if (s->parts[k].gpart->part != &s->parts[k]) error("Linking problem !");
-    }
->>>>>>> af186ddb
-  }
-
-#endif
+    if (s->parts[k].gpart != NULL && s->parts[k].gpart->id_or_neg_offset != -k)
+      error("Linking problem !");
+  }
 
 #else
   error("SWIFT was not compiled with MPI support.");
@@ -2604,6 +2594,7 @@
  * @param hydro The #hydro_props used for this run.
  * @param potential The properties of the external potential.
  */
+
 void engine_init(struct engine *e, struct space *s,
                  const struct swift_params *params, int nr_nodes, int nodeID,
                  int nr_threads, int with_aff, int policy, int verbose,
