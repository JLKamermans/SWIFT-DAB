/*******************************************************************************
 * This file is part of SWIFT.
 * Copyright (c) 2012 Pedro Gonnet (pedro.gonnet@durham.ac.uk)
 *               2015 Peter W. Draper (p.w.draper@durham.ac.uk)
 *
 * This program is free software: you can redistribute it and/or modify
 * it under the terms of the GNU Lesser General Public License as published
 * by the Free Software Foundation, either version 3 of the License, or
 * (at your option) any later version.
 *
 * This program is distributed in the hope that it will be useful,
 * but WITHOUT ANY WARRANTY; without even the implied warranty of
 * MERCHANTABILITY or FITNESS FOR A PARTICULAR PURPOSE.  See the
 * GNU General Public License for more details.
 *
 * You should have received a copy of the GNU Lesser General Public License
 * along with this program.  If not, see <http://www.gnu.org/licenses/>.
 *
 ******************************************************************************/

/* Config parameters. */
#include "../config.h"

/* Some standard headers. */
#include <float.h>
#include <limits.h>
#include <sched.h>
#include <stdio.h>
#include <stdlib.h>
#include <string.h>
#include <unistd.h>
#include <stdbool.h>

/* MPI headers. */
#ifdef WITH_MPI
#include <mpi.h>
#endif

#ifdef HAVE_LIBNUMA
#include <numa.h>
#endif

/* This object's header. */
#include "engine.h"

/* Local headers. */
#include "atomic.h"
#include "cell.h"
#include "clocks.h"
#include "cycle.h"
#include "debug.h"
#include "error.h"
#include "hydro.h"
#include "minmax.h"
#include "part.h"
#include "partition.h"
#include "timers.h"

const char *engine_policy_names[12] = {
    "none",          "rand",   "steal",        "keep",
    "block",         "fix_dt", "cpu_tight",    "mpi",
    "numa_affinity", "hydro",  "self_gravity", "external_gravity"};

/** The rank of the engine as a global variable (for messages). */
int engine_rank;

/**
 * @brief Link a density/force task to a cell.
 *
 * @param e The #engine.
 * @param l The #link.
 * @param t The #task.
 *
 * @return The new #link pointer.
 */

struct link *engine_addlink(struct engine *e, struct link *l, struct task *t) {

  const int ind = atomic_inc(&e->nr_links);
  if (ind >= e->size_links) {
    error("Link table overflow.");
  }
  struct link *res = &e->links[ind];
  res->next = l;
  res->t = t;
  return res;
}

/**
 * @brief Generate the ghosts all the O(Npart) tasks for a hierarchy of cells.
 *
 * Tasks are only created here. The dependencies will be added later on.
 *
 * @param e The #engine.
 * @param c The #cell.
 * @param super The super #cell.
 */

void engine_make_ghost_tasks(struct engine *e, struct cell *c,
                             struct cell *super) {

  struct scheduler *s = &e->sched;

  /* Am I the super-cell? */
  if (super == NULL && (c->count > 0 || c->gcount > 0)) {

    /* Remember me. */
    super = c;

    /* Local tasks only... */
    if (c->nodeID == e->nodeID) {

		if(c->count > 0)
		  {
			 /* Generate the ghost task. */
			 c->ghost = scheduler_addtask(s, task_type_ghost, task_subtype_none, 0, 0,
                                   c, NULL, 0);
			 /* Add the init task. */
			 c->init = scheduler_addtask(s, task_type_init, task_subtype_none, 0, 0, c,
												  NULL, 0);
		  }

      /* Add the drift task. */
      c->drift = scheduler_addtask(s, task_type_drift, task_subtype_none, 0, 0,
                                   c, NULL, 0);

      /* Add the kick task. */
      c->kick = scheduler_addtask(s, task_type_kick, task_subtype_none, 0, 0, c,
                                  NULL, 0);

		if(c->gcount > 0)
		  {
			 /* Add the gravity tasks */
			 c->grav_external = scheduler_addtask(s, task_type_grav_external, task_subtype_none, 0, 0,
			                                      c, NULL, 0);
			 
			 /* Enforce gravity calculated before kick  */
			 scheduler_addunlock(s, c->grav_external, c->kick);
		  }
    }
  }

  /* Set the super-cell. */
  c->super = super;

  /* Recurse. */
  if (c->split)
    for (int k = 0; k < 8; k++)
      if (c->progeny[k] != NULL)
        engine_make_ghost_tasks(e, c->progeny[k], super);
}

/**
 * @brief Redistribute the particles amongst the nodes according
 *      to their cell's node IDs.
 *
 * @param e The #engine.
 */

void engine_redistribute(struct engine *e) {

#ifdef WITH_MPI

  int nr_nodes = e->nr_nodes, nodeID = e->nodeID;
  struct space *s = e->s;
  int my_cells = 0;
  int *cdim = s->cdim;
  struct cell *cells = s->cells;
  int nr_cells = s->nr_cells;
  ticks tic = getticks();

  /* Start by sorting the particles according to their nodes and
     getting the counts. The counts array is indexed as
     count[from * nr_nodes + to]. */
  int *counts;
  size_t *dest;
  double ih[3], dim[3];
  ih[0] = s->ih[0];
  ih[1] = s->ih[1];
  ih[2] = s->ih[2];
  dim[0] = s->dim[0];
  dim[1] = s->dim[1];
  dim[2] = s->dim[2];
  if ((counts = (int *)malloc(sizeof(int) *nr_nodes *nr_nodes)) == NULL ||
      (dest = (size_t *)malloc(sizeof(size_t) * s->nr_parts)) == NULL)
    error("Failed to allocate count and dest buffers.");
  bzero(counts, sizeof(int) * nr_nodes * nr_nodes);
  struct part *parts = s->parts;
  for (size_t k = 0; k < s->nr_parts; k++) {
    for (int j = 0; j < 3; j++) {
      if (parts[k].x[j] < 0.0)
        parts[k].x[j] += dim[j];
      else if (parts[k].x[j] >= dim[j])
        parts[k].x[j] -= dim[j];
    }
    const int cid = cell_getid(cdim, parts[k].x[0] * ih[0],
                               parts[k].x[1] * ih[1], parts[k].x[2] * ih[2]);
    /* if (cid < 0 || cid >= s->nr_cells)
       error("Bad cell id %i for part %i at [%.3e,%.3e,%.3e].",
             cid, k, parts[k].x[0], parts[k].x[1], parts[k].x[2]); */
    dest[k] = cells[cid].nodeID;
    counts[nodeID * nr_nodes + dest[k]] += 1;
  }
  space_parts_sort(s, dest, s->nr_parts, 0, nr_nodes - 1, e->verbose);

  /* Get all the counts from all the nodes. */
  if (MPI_Allreduce(MPI_IN_PLACE, counts, nr_nodes * nr_nodes, MPI_INT, MPI_SUM,
                    MPI_COMM_WORLD) != MPI_SUCCESS)
    error("Failed to allreduce particle transfer counts.");

  /* Get the new number of parts for this node, be generous in allocating. */
  size_t nr_parts = 0;
  for (int k = 0; k < nr_nodes; k++) nr_parts += counts[k * nr_nodes + nodeID];
  struct part *parts_new = NULL;
  struct xpart *xparts_new = NULL, *xparts = s->xparts;
  if (posix_memalign((void **)&parts_new, part_align,
                     sizeof(struct part) * nr_parts * 1.2) != 0 ||
      posix_memalign((void **)&xparts_new, part_align,
                     sizeof(struct xpart) * nr_parts * 1.2) != 0)
    error("Failed to allocate new part data.");

  /* Emit the sends and recvs for the particle data. */
  MPI_Request *reqs;
  if ((reqs = (MPI_Request *)malloc(sizeof(MPI_Request) * 4 * nr_nodes)) ==
      NULL)
    error("Failed to allocate MPI request list.");
  for (int k = 0; k < 4 * nr_nodes; k++) reqs[k] = MPI_REQUEST_NULL;
  for (size_t offset_send = 0, offset_recv = 0, k = 0; k < nr_nodes; k++) {
    int ind_send = nodeID * nr_nodes + k;
    int ind_recv = k * nr_nodes + nodeID;
    if (counts[ind_send] > 0) {
      if (k == nodeID) {
        memcpy(&parts_new[offset_recv], &s->parts[offset_send],
               sizeof(struct part) * counts[ind_recv]);
        memcpy(&xparts_new[offset_recv], &s->xparts[offset_send],
               sizeof(struct xpart) * counts[ind_recv]);
        offset_send += counts[ind_send];
        offset_recv += counts[ind_recv];
      } else {
        if (MPI_Isend(&s->parts[offset_send], counts[ind_send],
                      e->part_mpi_type, k, 2 * ind_send + 0, MPI_COMM_WORLD,
                      &reqs[4 * k]) != MPI_SUCCESS)
          error("Failed to isend parts to node %zi.", k);
        if (MPI_Isend(&s->xparts[offset_send], counts[ind_send],
                      e->xpart_mpi_type, k, 2 * ind_send + 1, MPI_COMM_WORLD,
                      &reqs[4 * k + 1]) != MPI_SUCCESS)
          error("Failed to isend xparts to node %zi.", k);
        offset_send += counts[ind_send];
      }
    }
    if (k != nodeID && counts[ind_recv] > 0) {
      if (MPI_Irecv(&parts_new[offset_recv], counts[ind_recv], e->part_mpi_type,
                    k, 2 * ind_recv + 0, MPI_COMM_WORLD,
                    &reqs[4 * k + 2]) != MPI_SUCCESS)
        error("Failed to emit irecv of parts from node %zi.", k);
      if (MPI_Irecv(&xparts_new[offset_recv], counts[ind_recv],
                    e->xpart_mpi_type, k, 2 * ind_recv + 1, MPI_COMM_WORLD,
                    &reqs[4 * k + 3]) != MPI_SUCCESS)
        error("Failed to emit irecv of parts from node %zi.", k);
      offset_recv += counts[ind_recv];
    }
  }

  /* Wait for all the sends and recvs to tumble in. */
  MPI_Status stats[4 * nr_nodes];
  int res;
  if ((res = MPI_Waitall(4 * nr_nodes, reqs, stats)) != MPI_SUCCESS) {
    for (int k = 0; k < 4 * nr_nodes; k++) {
      char buff[MPI_MAX_ERROR_STRING];
      int res;
      MPI_Error_string(stats[k].MPI_ERROR, buff, &res);
      message("request %i has error '%s'.", k, buff);
    }
    error("Failed during waitall for part data.");
  }

  /* Verify that all parts are in the right place. */
  /* for ( k = 0 ; k < nr_parts ; k++ ) {
      cid = cell_getid( cdim , parts_new[k].x[0]*ih[0] , parts_new[k].x[1]*ih[1]
     , parts_new[k].x[2]*ih[2] );
      if ( cells[ cid ].nodeID != nodeID )
          error( "Received particle (%i) that does not belong here (nodeID=%i)."
     , k , cells[ cid ].nodeID );
      } */

  /* Set the new part data, free the old. */
  free(parts);
  free(xparts);
  s->parts = parts_new;
  s->xparts = xparts_new;
  s->nr_parts = nr_parts;
  s->size_parts = 1.2 * nr_parts;

  /* Be verbose about what just happened. */
  for (int k = 0; k < nr_cells; k++)
    if (cells[k].nodeID == nodeID) my_cells += 1;
  if (e->verbose)
    message("node %i now has %zi parts in %i cells.", nodeID, nr_parts,
            my_cells);

  /* Clean up other stuff. */
  free(reqs);
  free(counts);
  free(dest);

  if (e->verbose)
    message("took %.3f %s.", clocks_from_ticks(getticks() - tic),
            clocks_getunit());
#else
  error("SWIFT was not compiled with MPI support.");
#endif
}

/**
 * @brief Repartition the cells amongst the nodes.
 *
 * @param e The #engine.
 */

void engine_repartition(struct engine *e) {

#if defined(WITH_MPI) && defined(HAVE_METIS)

  ticks tic = getticks();

  /* Clear the repartition flag. */
  enum repartition_type reparttype = e->forcerepart;
  e->forcerepart = REPART_NONE;

  /* Nothing to do if only using a single node. Also avoids METIS
   * bug that doesn't handle this case well. */
  if (e->nr_nodes == 1) return;

  /* Do the repartitioning. */
  partition_repartition(reparttype, e->nodeID, e->nr_nodes, e->s,
                        e->sched.tasks, e->sched.nr_tasks);

  /* Now comes the tricky part: Exchange particles between all nodes.
     This is done in two steps, first allreducing a matrix of
     how many particles go from where to where, then re-allocating
     the parts array, and emitting the sends and receives.
     Finally, the space, tasks, and proxies need to be rebuilt. */

  /* Redistribute the particles between the nodes. */
  engine_redistribute(e);

  /* Make the proxies. */
  engine_makeproxies(e);

  /* Tell the engine it should re-build whenever possible */
  e->forcerebuild = 1;

  if (e->verbose)
    message("took %.3f %s.", clocks_from_ticks(getticks() - tic),
            clocks_getunit());
#else
  error("SWIFT was not compiled with MPI and METIS support.");
#endif
}

/**
 * @brief Add up/down gravity tasks to a cell hierarchy.
 *
 * @param e The #engine.
 * @param c The #cell
 * @param up The upward gravity #task.
 * @param down The downward gravity #task.
 */

void engine_addtasks_grav(struct engine *e, struct cell *c, struct task *up,
                          struct task *down) {

  /* Link the tasks to this cell. */
  c->grav_up = up;
  c->grav_down = down;

  /* Recurse? */
  if (c->split)
    for (int k = 0; k < 8; k++)
      if (c->progeny[k] != NULL)
        engine_addtasks_grav(e, c->progeny[k], up, down);
}

/**
 * @brief Add send tasks to a hierarchy of cells.
 *
 * @param e The #engine.
 * @param ci The sending #cell.
 * @param cj The receiving #cell
 */

void engine_addtasks_send(struct engine *e, struct cell *ci, struct cell *cj) {

#ifdef WITH_MPI
  struct link *l = NULL;
  struct scheduler *s = &e->sched;

  /* Check if any of the density tasks are for the target node. */
  for (l = ci->density; l != NULL; l = l->next)
    if (l->t->ci->nodeID == cj->nodeID ||
        (l->t->cj != NULL && l->t->cj->nodeID == cj->nodeID))
      break;

  /* If so, attach send tasks. */
  if (l != NULL) {

    /* Create the tasks. */
    struct task *t_xv = scheduler_addtask(s, task_type_send, task_subtype_none,
                                          2 * ci->tag, 0, ci, cj, 0);
    struct task *t_rho = scheduler_addtask(s, task_type_send, task_subtype_none,
                                           2 * ci->tag + 1, 0, ci, cj, 0);

    /* The send_rho task depends on the cell's ghost task. */
    scheduler_addunlock(s, ci->super->ghost, t_rho);

    /* The send_rho task should unlock the super-cell's kick task. */
    scheduler_addunlock(s, t_rho, ci->super->kick);

    /* The send_xv task should unlock the super-cell's ghost task. */
    scheduler_addunlock(s, t_xv, ci->super->ghost);

  }

  /* Recurse? */
  else if (ci->split)
    for (int k = 0; k < 8; k++)
      if (ci->progeny[k] != NULL) engine_addtasks_send(e, ci->progeny[k], cj);

#else
  error("SWIFT was not compiled with MPI support.");
#endif
}

/**
 * @brief Add recv tasks to a hierarchy of cells.
 *
 * @param e The #engine.
 * @param c The #cell.
 * @param t_xv The recv_xv #task, if it has already been created.
 * @param t_rho The recv_rho #task, if it has already been created.
 */

void engine_addtasks_recv(struct engine *e, struct cell *c, struct task *t_xv,
                          struct task *t_rho) {

#ifdef WITH_MPI
  struct scheduler *s = &e->sched;

  /* Do we need to construct a recv task? */
  if (t_xv == NULL && c->nr_density > 0) {

    /* Create the tasks. */
    t_xv = c->recv_xv = scheduler_addtask(s, task_type_recv, task_subtype_none,
                                          2 * c->tag, 0, c, NULL, 0);
    t_rho = c->recv_rho = scheduler_addtask(
        s, task_type_recv, task_subtype_none, 2 * c->tag + 1, 0, c, NULL, 0);
  }

  /* Add dependencies. */
  for (struct link *l = c->density; l != NULL; l = l->next) {
    scheduler_addunlock(s, t_xv, l->t);
    scheduler_addunlock(s, l->t, t_rho);
  }
  for (struct link *l = c->force; l != NULL; l = l->next)
    scheduler_addunlock(s, t_rho, l->t);
  if (c->sorts != NULL) scheduler_addunlock(s, t_xv, c->sorts);

  /* Recurse? */
  if (c->split)
    for (int k = 0; k < 8; k++)
      if (c->progeny[k] != NULL)
        engine_addtasks_recv(e, c->progeny[k], t_xv, t_rho);

#else
  error("SWIFT was not compiled with MPI support.");
#endif
}

/**
 * @brief Exchange cell structures with other nodes.
 *
 * @param e The #engine.
 */

void engine_exchange_cells(struct engine *e) {

#ifdef WITH_MPI

  struct space *s = e->s;
  struct cell *cells = s->cells;
  const int nr_cells = s->nr_cells;
  const int nr_proxies = e->nr_proxies;
  int offset[nr_cells];
  MPI_Request reqs_in[engine_maxproxies];
  MPI_Request reqs_out[engine_maxproxies];
  MPI_Status status;
  ticks tic = getticks();

  /* Run through the cells and get the size of the ones that will be sent off.
   */
  int count_out = 0;
  for (int k = 0; k < nr_cells; k++) {
    offset[k] = count_out;
    if (cells[k].sendto)
      count_out += (cells[k].pcell_size = cell_getsize(&cells[k]));
  }

  /* Allocate the pcells. */
  struct pcell *pcells;
  if ((pcells = (struct pcell *)malloc(sizeof(struct pcell) * count_out)) ==
      NULL)
    error("Failed to allocate pcell buffer.");

  /* Pack the cells. */
  cell_next_tag = 0;
  for (int k = 0; k < nr_cells; k++)
    if (cells[k].sendto) {
      cell_pack(&cells[k], &pcells[offset[k]]);
      cells[k].pcell = &pcells[offset[k]];
    }

  /* Launch the proxies. */
  for (int k = 0; k < nr_proxies; k++) {
    proxy_cells_exch1(&e->proxies[k]);
    reqs_in[k] = e->proxies[k].req_cells_count_in;
    reqs_out[k] = e->proxies[k].req_cells_count_out;
  }

  /* Wait for each count to come in and start the recv. */
  for (int k = 0; k < nr_proxies; k++) {
    int pid;
    if (MPI_Waitany(nr_proxies, reqs_in, &pid, &status) != MPI_SUCCESS ||
        pid == MPI_UNDEFINED)
      error("MPI_Waitany failed.");
    // message( "request from proxy %i has arrived." , pid );
    proxy_cells_exch2(&e->proxies[pid]);
  }

  /* Wait for all the sends to have finished too. */
  if (MPI_Waitall(nr_proxies, reqs_out, MPI_STATUSES_IGNORE) != MPI_SUCCESS)
    error("MPI_Waitall on sends failed.");

  /* Set the requests for the cells. */
  for (int k = 0; k < nr_proxies; k++) {
    reqs_in[k] = e->proxies[k].req_cells_in;
    reqs_out[k] = e->proxies[k].req_cells_out;
  }

  /* Wait for each pcell array to come in from the proxies. */
  for (int k = 0; k < nr_proxies; k++) {
    int pid;
    if (MPI_Waitany(nr_proxies, reqs_in, &pid, &status) != MPI_SUCCESS ||
        pid == MPI_UNDEFINED)
      error("MPI_Waitany failed.");
    // message( "cell data from proxy %i has arrived." , pid );
    for (int count = 0, j = 0; j < e->proxies[pid].nr_cells_in; j++)
      count += cell_unpack(&e->proxies[pid].pcells_in[count],
                           e->proxies[pid].cells_in[j], e->s);
  }

  /* Wait for all the sends to have finished too. */
  if (MPI_Waitall(nr_proxies, reqs_out, MPI_STATUSES_IGNORE) != MPI_SUCCESS)
    error("MPI_Waitall on sends failed.");

  /* Count the number of particles we need to import and re-allocate
     the buffer if needed. */
  int count_in = 0;
  for (int k = 0; k < nr_proxies; k++)
    for (int j = 0; j < e->proxies[k].nr_cells_in; j++)
      count_in += e->proxies[k].cells_in[j]->count;
  if (count_in > s->size_parts_foreign) {
    if (s->parts_foreign != NULL) free(s->parts_foreign);
    s->size_parts_foreign = 1.1 * count_in;
    if (posix_memalign((void **)&s->parts_foreign, part_align,
                       sizeof(struct part) * s->size_parts_foreign) != 0)
      error("Failed to allocate foreign part data.");
  }

  /* Unpack the cells and link to the particle data. */
  struct part *parts = s->parts_foreign;
  for (int k = 0; k < nr_proxies; k++) {
    for (int j = 0; j < e->proxies[k].nr_cells_in; j++) {
      cell_link(e->proxies[k].cells_in[j], parts);
      parts = &parts[e->proxies[k].cells_in[j]->count];
    }
  }
  s->nr_parts_foreign = parts - s->parts_foreign;

  /* Is the parts buffer large enough? */
  if (s->nr_parts_foreign > s->size_parts_foreign)
    error("Foreign parts buffer too small.");

  /* Free the pcell buffer. */
  free(pcells);

  if (e->verbose)
    message("took %.3f %s.", clocks_from_ticks(getticks() - tic),
            clocks_getunit());

#else
  error("SWIFT was not compiled with MPI support.");
#endif
}

/**
 * @brief Exchange straying parts with other nodes.
 *
 * @param e The #engine.
 * @param offset The index in the parts array as of which the foreign parts
 *reside.
 * @param ind The ID of the foreign #cell.
 * @param N The number of stray parts.
 *
 * @return The number of arrived parts copied to parts and xparts.
 */

int engine_exchange_strays(struct engine *e, int offset, size_t *ind,
                           size_t N) {

#ifdef WITH_MPI

  struct space *s = e->s;
  ticks tic = getticks();

  /* Re-set the proxies. */
  for (int k = 0; k < e->nr_proxies; k++) e->proxies[k].nr_parts_out = 0;

  /* Put the parts into the corresponding proxies. */
  for (size_t k = 0; k < N; k++) {
    const int node_id = e->s->cells[ind[k]].nodeID;
    if (node_id < 0 || node_id >= e->nr_nodes)
      error("Bad node ID %i.", node_id);
    const int pid = e->proxy_ind[node_id];
    if (pid < 0)
      error(
          "Do not have a proxy for the requested nodeID %i for part with "
          "id=%llu, x=[%e,%e,%e].",
          node_id, s->parts[offset + k].id, s->parts[offset + k].x[0],
          s->parts[offset + k].x[1], s->parts[offset + k].x[2]);
    proxy_parts_load(&e->proxies[pid], &s->parts[offset + k],
                     &s->xparts[offset + k], 1);
  }

  /* Launch the proxies. */
  MPI_Request reqs_in[2 * engine_maxproxies];
  MPI_Request reqs_out[2 * engine_maxproxies];
  for (int k = 0; k < e->nr_proxies; k++) {
    proxy_parts_exch1(&e->proxies[k]);
    reqs_in[k] = e->proxies[k].req_parts_count_in;
    reqs_out[k] = e->proxies[k].req_parts_count_out;
  }

  /* Wait for each count to come in and start the recv. */
  for (int k = 0; k < e->nr_proxies; k++) {
    int pid;
    if (MPI_Waitany(e->nr_proxies, reqs_in, &pid, MPI_STATUS_IGNORE) !=
            MPI_SUCCESS ||
        pid == MPI_UNDEFINED)
      error("MPI_Waitany failed.");
    // message( "request from proxy %i has arrived." , pid );
    proxy_parts_exch2(&e->proxies[pid]);
  }

  /* Wait for all the sends to have finished too. */
  if (MPI_Waitall(e->nr_proxies, reqs_out, MPI_STATUSES_IGNORE) != MPI_SUCCESS)
    error("MPI_Waitall on sends failed.");

  /* Count the total number of incoming particles and make sure we have
     enough space to accommodate them. */
  size_t count_in = 0;
  for (int k = 0; k < e->nr_proxies; k++) count_in += e->proxies[k].nr_parts_in;
  if (e->verbose) message("sent out %zi particles, got %zi back.", N, count_in);
  if (offset + count_in > s->size_parts) {
    s->size_parts = (offset + count_in) * 1.05;
    struct part *parts_new = NULL;
    struct xpart *xparts_new = NULL;
    if (posix_memalign((void **)&parts_new, part_align,
                       sizeof(struct part) * s->size_parts) != 0 ||
        posix_memalign((void **)&xparts_new, part_align,
                       sizeof(struct xpart) * s->size_parts) != 0)
      error("Failed to allocate new part data.");
    memcpy(parts_new, s->parts, sizeof(struct part) * offset);
    memcpy(xparts_new, s->xparts, sizeof(struct xpart) * offset);
    free(s->parts);
    free(s->xparts);
    s->parts = parts_new;
    s->xparts = xparts_new;
  }

  /* Collect the requests for the particle data from the proxies. */
  int nr_in = 0, nr_out = 0;
  for (int k = 0; k < e->nr_proxies; k++) {
    if (e->proxies[k].nr_parts_in > 0) {
      reqs_in[2 * k] = e->proxies[k].req_parts_in;
      reqs_in[2 * k + 1] = e->proxies[k].req_xparts_in;
      nr_in += 1;
    } else
      reqs_in[2 * k] = reqs_in[2 * k + 1] = MPI_REQUEST_NULL;
    if (e->proxies[k].nr_parts_out > 0) {
      reqs_out[2 * k] = e->proxies[k].req_parts_out;
      reqs_out[2 * k + 1] = e->proxies[k].req_xparts_out;
      nr_out += 1;
    } else
      reqs_out[2 * k] = reqs_out[2 * k + 1] = MPI_REQUEST_NULL;
  }

  /* Wait for each part array to come in and collect the new
     parts from the proxies. */
  size_t count = 0;
  for (int k = 0; k < 2 * (nr_in + nr_out); k++) {
    int err, pid;
    if ((err = MPI_Waitany(2 * e->nr_proxies, reqs_in, &pid,
                           MPI_STATUS_IGNORE)) != MPI_SUCCESS) {
      char buff[MPI_MAX_ERROR_STRING];
      int res;
      MPI_Error_string(err, buff, &res);
      error("MPI_Waitany failed (%s).", buff);
    }
    if (pid == MPI_UNDEFINED) break;
    // message( "request from proxy %i has arrived." , pid );
    if (reqs_in[pid & ~1] == MPI_REQUEST_NULL &&
        reqs_in[pid | 1] == MPI_REQUEST_NULL) {
      struct proxy *p = &e->proxies[pid >> 1];
      memcpy(&s->parts[offset + count], p->parts_in,
             sizeof(struct part) * p->nr_parts_in);
      memcpy(&s->xparts[offset + count], p->xparts_in,
             sizeof(struct xpart) * p->nr_parts_in);
      /* for (int k = offset; k < offset + count; k++)
         message(
            "received particle %lli, x=[%.3e %.3e %.3e], h=%.3e, from node %i.",
            s->parts[k].id, s->parts[k].x[0], s->parts[k].x[1],
            s->parts[k].x[2], s->parts[k].h, p->nodeID); */
      count += p->nr_parts_in;
    }
  }

  /* Wait for all the sends to have finished too. */
  if (nr_out > 0)
    if (MPI_Waitall(2 * e->nr_proxies, reqs_out, MPI_STATUSES_IGNORE) !=
        MPI_SUCCESS)
      error("MPI_Waitall on sends failed.");

  if (e->verbose)
    message("took %.3f %s.", clocks_from_ticks(getticks() - tic),
            clocks_getunit());

  /* Return the number of harvested parts. */
  return count;

#else
  error("SWIFT was not compiled with MPI support.");
  return 0;
#endif
}

/**
 * @brief Constructs the top-level pair tasks for the first hydro loop over
 *neighbours
 *
 * Here we construct all the tasks for all possible neighbouring non-empty
 * local cells in the hierarchy. No dependencies are being added thus far. 
 * Additional loop over neighbours can later be added by simply duplicating
 * all the tasks created by this function.
 *
 * @param e The #engine.
 */
void engine_make_hydroloop_tasks(struct engine *e) {

  struct space *s = e->s;
  struct scheduler *sched = &e->sched;
  const int nodeID = e->nodeID;
  const int *cdim = s->cdim;
  struct cell *cells = s->cells;

  /* Run through the highest level of cells and add pairs. */
  for (int i = 0; i < cdim[0]; i++) {
    for (int j = 0; j < cdim[1]; j++) {
      for (int k = 0; k < cdim[2]; k++) {
        int cid = cell_getid(cdim, i, j, k);

        /* Skip cells without hydro particles */
        if (cells[cid].count == 0) continue;
        struct cell *ci = &cells[cid];

        /* If the cells is local build a self-interaction */
        if (ci->nodeID == nodeID)
          scheduler_addtask(sched, task_type_self, task_subtype_density, 0, 0,
                            ci, NULL, 0);

        /* Now loop over all the neighbours of this cell */
        for (int ii = -1; ii < 2; ii++) {
          int iii = i + ii;
          if (!s->periodic && (iii < 0 || iii >= cdim[0])) continue;
          iii = (iii + cdim[0]) % cdim[0];
          for (int jj = -1; jj < 2; jj++) {
            int jjj = j + jj;
            if (!s->periodic && (jjj < 0 || jjj >= cdim[1])) continue;
            jjj = (jjj + cdim[1]) % cdim[1];
            for (int kk = -1; kk < 2; kk++) {
              int kkk = k + kk;
              if (!s->periodic && (kkk < 0 || kkk >= cdim[2])) continue;
              kkk = (kkk + cdim[2]) % cdim[2];
              int cjd = cell_getid(cdim, iii, jjj, kkk);
              struct cell *cj = &cells[cjd];

              /* Is that neighbour local and does it have particles ? */
              if (cid >= cjd || cj->count == 0 ||
                  (ci->nodeID != nodeID && cj->nodeID != nodeID))
                continue;
              int sid = sortlistID[(kk + 1) + 3 * ((jj + 1) + 3 * (ii + 1))];
              scheduler_addtask(sched, task_type_pair, task_subtype_density,
                                sid, 0, ci, cj, 1);
            }
          }
        }
      }
<<<<<<< HEAD

#ifdef GRAVITY
/* #ifdef DEFAULT_GRAVITY */
/*   /\* Add the gravity mm tasks. *\/ */
/*   for (i = 0; i < nr_cells; i++) */
/*     if (cells[i].gcount > 0) { */
/*       scheduler_addtask(sched, task_type_grav_mm, task_subtype_none, -1, 0, */
/*                         &cells[i], NULL, 0); */
/*       for (j = i + 1; j < nr_cells; j++) */
/*         if (cells[j].gcount > 0) */
/*           scheduler_addtask(sched, task_type_grav_mm, task_subtype_none, -1, 0, */
/*                             &cells[i], &cells[j], 0); */
/*     } */
#endif

  /* Split the tasks. */
  scheduler_splittasks(sched);

  /* Allocate the list of cell-task links. The maximum number of links
     is the number of cells (s->tot_cells) times the number of neighbours (27)
     times the number of interaction types (2, density and force). */
  if (e->links != NULL) free(e->links);
  e->size_links = s->tot_cells * 27 * 2;
  if ((e->links = malloc(sizeof(struct link) * e->size_links)) == NULL)
    error("Failed to allocate cell-task links.");
  e->nr_links = 0;
#ifdef GRAVITY
  /* Add the gravity up/down tasks at the top-level cells and push them down. */
  for (k = 0; k < nr_cells; k++)
    if (cells[k].nodeID == nodeID && cells[k].gcount > 0) {

      /* Create tasks at top level. */
      struct task *up =
          scheduler_addtask(sched, task_type_grav_up, task_subtype_none, 0, 0,
                            &cells[k], NULL, 0);
      struct task *down =
          scheduler_addtask(sched, task_type_grav_down, task_subtype_none, 0, 0,
                            &cells[k], NULL, 0);

      /* Push tasks down the cell hierarchy. */
      engine_addtasks_grav(e, &cells[k], up, down);
    }
#endif
  /* Count the number of tasks associated with each cell and
     store the density tasks in each cell, and make each sort
     depend on the sorts of its progeny. */
  for (k = 0; k < sched->nr_tasks; k++) {
=======
    }
  }
}

/**
 * @brief Counts the tasks associated with one cell and constructs the links
 *
 * For each hydrodynamic task, construct the links with the corresponding cell.
 * Similarly, construct the dependencies for all the sorting tasks.
 *
 * @param e The #engine.
 */
void engine_count_and_link_tasks(struct engine *e) {

  struct scheduler *sched = &e->sched;
  const int nr_tasks = sched->nr_tasks;

  for (int k = 0; k < nr_tasks; k++) {
>>>>>>> b88e04a2

    /* Get the current task. */
    struct task *t = &sched->tasks[k];
    if (t->skip) continue;

    /* Link sort tasks together. */
    if (t->type == task_type_sort && t->ci->split)
      for (int j = 0; j < 8; j++)
        if (t->ci->progeny[j] != NULL && t->ci->progeny[j]->sorts != NULL) {
          t->ci->progeny[j]->sorts->skip = 0;
          scheduler_addunlock(sched, t->ci->progeny[j]->sorts, t);
        }

    /* Link density tasks to cells. */
    if (t->type == task_type_self) {
      atomic_inc(&t->ci->nr_tasks);
      if (t->subtype == task_subtype_density) {
        t->ci->density = engine_addlink(e, t->ci->density, t);
        atomic_inc(&t->ci->nr_density);
      }
    } else if (t->type == task_type_pair) {
      atomic_inc(&t->ci->nr_tasks);
      atomic_inc(&t->cj->nr_tasks);
      if (t->subtype == task_subtype_density) {
        t->ci->density = engine_addlink(e, t->ci->density, t);
        atomic_inc(&t->ci->nr_density);
        t->cj->density = engine_addlink(e, t->cj->density, t);
        atomic_inc(&t->cj->nr_density);
      }
    } else if (t->type == task_type_sub) {
      atomic_inc(&t->ci->nr_tasks);
      if (t->cj != NULL) atomic_inc(&t->cj->nr_tasks);
      if (t->subtype == task_subtype_density) {
        t->ci->density = engine_addlink(e, t->ci->density, t);
        atomic_inc(&t->ci->nr_density);
        if (t->cj != NULL) {
          t->cj->density = engine_addlink(e, t->cj->density, t);
          atomic_inc(&t->cj->nr_density);
        }
      }
    }
<<<<<<< HEAD
#ifdef DEFAULT_GRAVITY
    /* Link gravity multipole tasks to the up/down tasks. */
    if (t->type == task_type_grav_mm ||
        (t->type == task_type_sub && t->subtype == task_subtype_grav)) {
      atomic_inc(&t->ci->nr_tasks);
      scheduler_addunlock(sched, t->ci->grav_up, t);
      scheduler_addunlock(sched, t, t->ci->grav_down);
      if (t->cj != NULL && t->ci->grav_up != t->cj->grav_up) {
        scheduler_addunlock(sched, t->cj->grav_up, t);
        scheduler_addunlock(sched, t, t->cj->grav_down);
      }
    }
#endif
  }
  /* Append a ghost task to each cell, and add kick tasks to the
     super cells. */
  for (k = 0; k < nr_cells; k++) engine_mkghosts(e, &cells[k], NULL);
=======

    /* /\* Link gravity multipole tasks to the up/down tasks. *\/ */
    /* if (t->type == task_type_grav_mm || */
    /*     (t->type == task_type_sub && t->subtype == task_subtype_grav)) { */
    /*   atomic_inc(&t->ci->nr_tasks); */
    /*   scheduler_addunlock(sched, t->ci->grav_up, t); */
    /*   scheduler_addunlock(sched, t, t->ci->grav_down); */
    /*   if (t->cj != NULL && t->ci->grav_up != t->cj->grav_up) { */
    /*     scheduler_addunlock(sched, t->cj->grav_up, t); */
    /*     scheduler_addunlock(sched, t, t->cj->grav_down); */
    /*   } */
    /* } */
  }
}

/**
 * @brief Duplicates the first hydro loop and creates the corresponding
 *dependencies using the ghost tasks.
 *
 * @parma e The #engine.
 */
void engine_make_extra_hydroloop_tasks(struct engine *e) {
>>>>>>> b88e04a2

  struct scheduler *sched = &e->sched;
  const int nodeID = e->nodeID;
  const int nr_tasks = sched->nr_tasks;

  for (int k = 0; k < nr_tasks; k++) {

    /* Get a pointer to the task. */
    struct task *t = &sched->tasks[k];

    /* Skip? */
    if (t->skip) continue;

    /* Self-interaction? */
    if (t->type == task_type_self && t->subtype == task_subtype_density) {
      scheduler_addunlock(sched, t->ci->super->init, t);
      scheduler_addunlock(sched, t, t->ci->super->ghost);
      struct task *t2 = scheduler_addtask(
          sched, task_type_self, task_subtype_force, 0, 0, t->ci, NULL, 0);
      scheduler_addunlock(sched, t->ci->super->ghost, t2);
      scheduler_addunlock(sched, t2, t->ci->super->kick);
      t->ci->force = engine_addlink(e, t->ci->force, t2);
      atomic_inc(&t->ci->nr_force);
    }

    /* Otherwise, pair interaction? */
    else if (t->type == task_type_pair && t->subtype == task_subtype_density) {
      struct task *t2 = scheduler_addtask(
          sched, task_type_pair, task_subtype_force, 0, 0, t->ci, t->cj, 0);
      if (t->ci->nodeID == nodeID) {
        scheduler_addunlock(sched, t->ci->super->init, t);
        scheduler_addunlock(sched, t, t->ci->super->ghost);
        scheduler_addunlock(sched, t->ci->super->ghost, t2);
        scheduler_addunlock(sched, t2, t->ci->super->kick);
      }
      if (t->cj->nodeID == nodeID && t->ci->super != t->cj->super) {
        scheduler_addunlock(sched, t->cj->super->init, t);
        scheduler_addunlock(sched, t, t->cj->super->ghost);
        scheduler_addunlock(sched, t->cj->super->ghost, t2);
        scheduler_addunlock(sched, t2, t->cj->super->kick);
      }
      t->ci->force = engine_addlink(e, t->ci->force, t2);
      atomic_inc(&t->ci->nr_force);
      t->cj->force = engine_addlink(e, t->cj->force, t2);
      atomic_inc(&t->cj->nr_force);
    }

    /* Otherwise, sub interaction? */
    else if (t->type == task_type_sub && t->subtype == task_subtype_density) {
      struct task *t2 =
          scheduler_addtask(sched, task_type_sub, task_subtype_force, t->flags,
                            0, t->ci, t->cj, 0);
      if (t->ci->nodeID == nodeID) {
        scheduler_addunlock(sched, t, t->ci->super->ghost);
        scheduler_addunlock(sched, t->ci->super->ghost, t2);
        scheduler_addunlock(sched, t2, t->ci->super->kick);
      }
      if (t->cj != NULL && t->cj->nodeID == nodeID &&
          t->ci->super != t->cj->super) {
        scheduler_addunlock(sched, t, t->cj->super->ghost);
        scheduler_addunlock(sched, t->cj->super->ghost, t2);
        scheduler_addunlock(sched, t2, t->cj->super->kick);
      }
      t->ci->force = engine_addlink(e, t->ci->force, t2);
      atomic_inc(&t->ci->nr_force);
      if (t->cj != NULL) {
        t->cj->force = engine_addlink(e, t->cj->force, t2);
        atomic_inc(&t->cj->nr_force);
      }
    }

    /* /\* Kick tasks should rely on the grav_down tasks of their cell. *\/ */
    /* else if (t->type == task_type_kick && t->ci->grav_down != NULL) */
    /*   scheduler_addunlock(sched, t->ci->grav_down, t); */
  }
}

/**
 * @brief Constructs the top-level pair tasks for the gravity M-M interactions
 *
 * @param e The #engine.
 */
void engine_make_gravityinteraction_tasks(struct engine *e) {

  struct space *s = e->s;
  struct scheduler *sched = &e->sched;
  const int nr_cells = s->nr_cells;
  struct cell *cells = s->cells;

  /* Loop over all cells. */
  for (int i = 0; i < nr_cells; i++) {

    /* If it has gravity particles, add a self-task */
    if (cells[i].gcount > 0) {
      scheduler_addtask(sched, task_type_grav_mm, task_subtype_none, -1, 0,
                        &cells[i], NULL, 0);

      /* Loop over all remainding cells */
      for (int j = i + 1; j < nr_cells; j++) {

        /* If that other cell has gravity parts, add a pair interaction */
        if (cells[j].gcount > 0) {
          scheduler_addtask(sched, task_type_grav_mm, task_subtype_none, -1, 0,
                            &cells[i], &cells[j], 0);
        }
      }
    }
  }
}

/**
 * @brief Constructs the gravity tasks building the multipoles and propagating
 *them to the children
 *
 * @param e The #engine.
 */
void engine_make_gravityrecursive_tasks(struct engine *e) {

  struct space *s = e->s;
  struct scheduler *sched = &e->sched;
  const int nodeID = e->nodeID;
  const int nr_cells = s->nr_cells;
  struct cell *cells = s->cells;

  for (int k = 0; k < nr_cells; k++) {

    /* Only do this for local cells containing gravity particles */
    if (cells[k].nodeID == nodeID && cells[k].gcount > 0) {

      /* Create tasks at top level. */
      struct task *up =
          scheduler_addtask(sched, task_type_grav_up, task_subtype_none, 0, 0,
                            &cells[k], NULL, 0);
      struct task *down =
          scheduler_addtask(sched, task_type_grav_down, task_subtype_none, 0, 0,
                            &cells[k], NULL, 0);

      /* Push tasks down the cell hierarchy. */
      engine_addtasks_grav(e, &cells[k], up, down);
    }
  }
}

/**
 * @brief Fill the #space's task list.
 *
 * @param e The #engine we are working with.
 */

void engine_maketasks(struct engine *e) {

  struct space *s = e->s;
  struct scheduler *sched = &e->sched;
  struct cell *cells = s->cells;
  const int nr_cells = s->nr_cells;
  const ticks tic = getticks();

  /* Re-set the scheduler. */
  scheduler_reset(sched, s->tot_cells * engine_maxtaskspercell);

  /* Add the space sorting tasks. */
  for (int i = 0; i < e->nr_threads; i++)
    scheduler_addtask(sched, task_type_psort, task_subtype_none, i, 0, NULL,
                      NULL, 0);

  /* Construct the firt hydro loop over neighbours */
  engine_make_hydroloop_tasks(e);

  /* Add the gravity mm tasks. */
  if ((e->policy & engine_policy_self_gravity) == engine_policy_self_gravity)
    engine_make_gravityinteraction_tasks(e);

  /* Split the tasks. */
  scheduler_splittasks(sched);

  /* Allocate the list of cell-task links. The maximum number of links
     is the number of cells (s->tot_cells) times the number of neighbours (27)
     times the number of interaction types (2, density and force). */
  if (e->links != NULL) free(e->links);
  e->size_links = s->tot_cells * 27 * 2;
  if ((e->links = malloc(sizeof(struct link) * e->size_links)) == NULL)
    error("Failed to allocate cell-task links.");
  e->nr_links = 0;

  /* Add the gravity up/down tasks at the top-level cells and push them down. */
  if ((e->policy & engine_policy_self_gravity) == engine_policy_self_gravity)
    engine_make_gravityrecursive_tasks(e);

  /* Count the number of tasks associated with each cell and
     store the density tasks in each cell, and make each sort
     depend on the sorts of its progeny. */
  engine_count_and_link_tasks(e);

  /* Append a ghost task to each cell, and add kick tasks to the
     super cells. */
  for (int k = 0; k < nr_cells; k++)
    engine_make_ghost_tasks(e, &cells[k], NULL);

  /* Run through the tasks and make force tasks for each density task.
     Each force task depends on the cell ghosts and unlocks the kick task
     of its super-cell. */
  engine_make_extra_hydroloop_tasks(e);

  /* Add the communication tasks if MPI is being used. */
  if ((e->policy & engine_policy_mpi) == engine_policy_mpi) {

    /* Loop over the proxies. */
    for (int pid = 0; pid < e->nr_proxies; pid++) {

      /* Get a handle on the proxy. */
      struct proxy *p = &e->proxies[pid];

      /* Loop through the proxy's incoming cells and add the
         recv tasks. */
      for (int k = 0; k < p->nr_cells_in; k++)
        engine_addtasks_recv(e, p->cells_in[k], NULL, NULL);

      /* Loop through the proxy's outgoing cells and add the
         send tasks. */
      for (int k = 0; k < p->nr_cells_out; k++)
        engine_addtasks_send(e, p->cells_out[k], p->cells_in[0]);
    }
  }

  /* Set the unlocks per task. */
  scheduler_set_unlocks(sched);

  /* Rank the tasks. */
  scheduler_ranktasks(sched);

  /* Weight the tasks. */
  scheduler_reweight(sched);

  /* Set the tasks age. */
  e->tasks_age = 0;

<<<<<<< HEAD
  /* print all possibly scheduled tasks */
  scheduler_print_tasks(sched, "sched.txt");

=======
  if (e->verbose)
    message("took %.3f %s.", clocks_from_ticks(getticks() - tic),
            clocks_getunit());
>>>>>>> b88e04a2
}

/**
 * @brief Mark tasks to be skipped and set the sort flags accordingly.
 *
 * @return 1 if the space has to be rebuilt, 0 otherwise.
 */

int engine_marktasks(struct engine *e) {

  struct scheduler *s = &e->sched;
  const int nr_tasks = s->nr_tasks, *ind = s->tasks_ind;
  struct task *tasks = s->tasks;
  const float ti_end = e->ti_current;
  const ticks tic = getticks();

  /* Much less to do here if we're on a fixed time-step. */
  if ((e->policy & engine_policy_fixdt) == engine_policy_fixdt) {

    /* Run through the tasks and mark as skip or not. */
    for (int k = 0; k < nr_tasks; k++) {

      /* Get a handle on the kth task. */
      struct task *t = &tasks[ind[k]];

      /* Pair? */
      if (t->type == task_type_pair ||
          (t->type == task_type_sub && t->cj != NULL)) {

        /* Local pointers. */
        const struct cell *ci = t->ci;
        const struct cell *cj = t->cj;

        /* Too much particle movement? */
        if (t->tight &&
            (fmaxf(ci->h_max, cj->h_max) + ci->dx_max + cj->dx_max > cj->dmin ||
             ci->dx_max > space_maxreldx * ci->h_max ||
             cj->dx_max > space_maxreldx * cj->h_max))
          return 1;

      }

      /* Sort? */
      else if (t->type == task_type_sort) {

        /* If all the sorts have been done, make this task implicit. */
        if (!(t->flags & (t->flags ^ t->ci->sorted))) t->implicit = 1;
      }
    }

    /* Multiple-timestep case */
  } else {

    /* Run through the tasks and mark as skip or not. */
    for (int k = 0; k < nr_tasks; k++) {

      /* Get a handle on the kth task. */
      struct task *t = &tasks[ind[k]];

      /* Sort-task? Note that due to the task ranking, the sorts
         will all come before the pairs. */
      if (t->type == task_type_sort) {

        /* Re-set the flags. */
        t->flags = 0;
        t->skip = 1;

      }

      /* Single-cell task? */
      else if (t->type == task_type_self || t->type == task_type_ghost ||
               (t->type == task_type_sub && t->cj == NULL)) {

        /* Set this task's skip. */
        t->skip = (t->ci->ti_end_min > ti_end);
      }

      /* Pair? */
      else if (t->type == task_type_pair ||
               (t->type == task_type_sub && t->cj != NULL)) {

        /* Local pointers. */
        const struct cell *ci = t->ci;
        const struct cell *cj = t->cj;

        /* Set this task's skip. */
        t->skip = (ci->ti_end_min > ti_end && cj->ti_end_min > ti_end);

        /* Too much particle movement? */
        if (t->tight &&
            (fmaxf(ci->h_max, cj->h_max) + ci->dx_max + cj->dx_max > cj->dmin ||
             ci->dx_max > space_maxreldx * ci->h_max ||
             cj->dx_max > space_maxreldx * cj->h_max))
          return 1;

        /* Set the sort flags. */
        if (!t->skip && t->type == task_type_pair) {
          if (!(ci->sorted & (1 << t->flags))) {
            ci->sorts->flags |= (1 << t->flags);
            ci->sorts->skip = 0;
          }
          if (!(cj->sorted & (1 << t->flags))) {
            cj->sorts->flags |= (1 << t->flags);
            cj->sorts->skip = 0;
          }
        }

      }

      /* Kick? */
      else if (t->type == task_type_kick) {
        t->skip = (t->ci->ti_end_min > ti_end);
        t->ci->updated = 0;
      }

      /* Drift? */
      else if (t->type == task_type_drift)
        t->skip = 0;

      /* Init? */
      else if (t->type == task_type_init) {
        /* Set this task's skip. */
        t->skip = (t->ci->ti_end_min > ti_end);
      }

      /* None? */
      else if (t->type == task_type_none)
        t->skip = 1;
    }
  }

  if (e->verbose)
    message("took %.3f %s.", clocks_from_ticks(getticks() - tic),
            clocks_getunit());

  /* All is well... */
  return 0;
}

/**
 * @brief Prints the number of tasks in the engine
 *
 * @param e The #engine.
 */

void engine_print_task_counts(struct engine *e) {

  struct scheduler *sched = &e->sched;

  /* Count and print the number of each task type. */
  int counts[task_type_count + 1];
  for (int k = 0; k <= task_type_count; k++) counts[k] = 0;
  for (int k = 0; k < sched->nr_tasks; k++)
    if (!sched->tasks[k].skip)
      counts[(int)sched->tasks[k].type] += 1;
    else
      counts[task_type_count] += 1;
#ifdef WITH_MPI
  printf("[%04i] %s engine_print_task_counts: task counts are [ %s=%i",
         e->nodeID, clocks_get_timesincestart(), taskID_names[0], counts[0]);
#else
  printf("%s engine_print_task_counts: task counts are [ %s=%i",
         clocks_get_timesincestart(), taskID_names[0], counts[0]);
#endif
  for (int k = 1; k < task_type_count; k++)
    printf(" %s=%i", taskID_names[k], counts[k]);
  printf(" skipped=%i ]\n", counts[task_type_count]);
  fflush(stdout);
  message("nr_parts = %zi.", e->s->nr_parts);
}

/**
 * @brief Rebuild the space and tasks.
 *
 * @param e The #engine.
 */

void engine_rebuild(struct engine *e) {

  ticks tic = getticks();

  /* Clear the forcerebuild flag, whatever it was. */
  e->forcerebuild = 0;
  
  /* Re-build the space. */
<<<<<<< HEAD
  // tic = getticks();
  space_rebuild(e->s, 0.0, e->nodeID == 0);
  
// message( "space_rebuild took %.3f ms." , (double)(getticks() -
// tic)/CPU_TPS*1000 );
=======
  space_rebuild(e->s, 0.0, e->verbose);
>>>>>>> b88e04a2

/* If in parallel, exchange the cell structure. */
#ifdef WITH_MPI
  engine_exchange_cells(e);
#endif

  /* Re-build the tasks. */
  engine_maketasks(e);
<<<<<<< HEAD

  // message( "engine_maketasks took %.3f ms." , (double)(getticks() -
  // tic)/CPU_TPS*1000 );
=======
>>>>>>> b88e04a2

  /* Run through the tasks and mark as skip or not. */
  if (engine_marktasks(e))
    error("engine_marktasks failed after space_rebuild.");

  /* Print the status of the system */
  engine_print_task_counts(e);

  if (e->verbose)
    message("took %.3f %s.", clocks_from_ticks(getticks() - tic),
            clocks_getunit());
}

/**
 * @brief Prepare the #engine by re-building the cells and tasks.
 *
 * @param e The #engine to prepare.
 */

void engine_prepare(struct engine *e) {

  TIMER_TIC;

  /* Run through the tasks and mark as skip or not. */
<<<<<<< HEAD
  // tic = getticks();
  rebuild = (e->forcerebuild || engine_marktasks(e));
// message( "space_marktasks took %.3f ms." , (double)(getticks() -
// tic)/CPU_TPS*1000 );
  
=======
  int rebuild = (e->forcerebuild || engine_marktasks(e));

>>>>>>> b88e04a2
/* Collect the values of rebuild from all nodes. */
#ifdef WITH_MPI
  int buff;
  if (MPI_Allreduce(&rebuild, &buff, 1, MPI_INT, MPI_MAX, MPI_COMM_WORLD) !=
      MPI_SUCCESS)
    error("Failed to aggregate the rebuild flag across nodes.");
  rebuild = buff;
#endif
  e->tic_step = getticks();
 
  /* Did this not go through? */
  if (rebuild) {
    engine_rebuild(e);
  }
  
  /* Re-rank the tasks every now and then. */
  if (e->tasks_age % engine_tasksreweight == 1) {
    scheduler_reweight(&e->sched);
  }
  e->tasks_age += 1;

  TIMER_TOC(timer_prepare);

  if (e->verbose)
    message("took %.3f %s.", clocks_from_ticks(getticks() - tic),
            clocks_getunit());
}

/**
 * @brief Implements a barrier for the #runner threads.
 *
 * @param e The #engine.
 * @param tid The thread ID
 */

void engine_barrier(struct engine *e, int tid) {

  /* First, get the barrier mutex. */
  if (pthread_mutex_lock(&e->barrier_mutex) != 0)
    error("Failed to get barrier mutex.");

  /* This thread is no longer running. */
  e->barrier_running -= 1;

  /* If all threads are in, send a signal... */
  if (e->barrier_running == 0)
    if (pthread_cond_broadcast(&e->barrier_cond) != 0)
      error("Failed to broadcast barrier full condition.");

  /* Wait for the barrier to open. */
  while (e->barrier_launch == 0 || tid >= e->barrier_launchcount)
    if (pthread_cond_wait(&e->barrier_cond, &e->barrier_mutex) != 0)
      error("Error waiting for barrier to close.");

  /* This thread has been launched. */
  e->barrier_running += 1;
  e->barrier_launch -= 1;

  /* If I'm the last one out, signal the condition again. */
  if (e->barrier_launch == 0)
    if (pthread_cond_broadcast(&e->barrier_cond) != 0)
      error("Failed to broadcast empty barrier condition.");

  /* Last but not least, release the mutex. */
  if (pthread_mutex_unlock(&e->barrier_mutex) != 0)
    error("Failed to get unlock the barrier mutex.");
}

/**
 * @brief Mapping function to collect the data from the kick.
 */

void engine_collect_kick(struct cell *c) {

  /* Skip super-cells (Their values are already set) */
  if (c->kick != NULL) return;

  /* Counters for the different quantities. */
  int updated = 0;
  double e_kin = 0.0, e_int = 0.0, e_pot = 0.0;
  float mom[3] = {0.0f, 0.0f, 0.0f}, ang[3] = {0.0f, 0.0f, 0.0f};
  int ti_end_min = max_nr_timesteps, ti_end_max = 0;

  /* Only do something is the cell is non-empty */
  if (c->count != 0 || c->gcount != 0) {

    /* If this cell is not split, I'm in trouble. */
    if (!c->split) error("Cell has no super-cell.");

    /* Collect the values from the progeny. */
    for (int k = 0; k < 8; k++) {
      struct cell *cp = c->progeny[k];
      if (cp != NULL) {

        /* Recurse */
        engine_collect_kick(cp);

        /* And update */
        ti_end_min = min(ti_end_min, cp->ti_end_min);
        ti_end_max = max(ti_end_max, cp->ti_end_max);
        updated += cp->updated;
        e_kin += cp->e_kin;
        e_int += cp->e_int;
        e_pot += cp->e_pot;
        mom[0] += cp->mom[0];
        mom[1] += cp->mom[1];
        mom[2] += cp->mom[2];
        ang[0] += cp->ang[0];
        ang[1] += cp->ang[1];
        ang[2] += cp->ang[2];
      }
    }
  }

  /* Store the collected values in the cell. */
  c->ti_end_min = ti_end_min;
  c->ti_end_max = ti_end_max;
  c->updated = updated;
  c->e_kin = e_kin;
  c->e_int = e_int;
  c->e_pot = e_pot;
  c->mom[0] = mom[0];
  c->mom[1] = mom[1];
  c->mom[2] = mom[2];
  c->ang[0] = ang[0];
  c->ang[1] = ang[1];
  c->ang[2] = ang[2];
}

/**
 * @brief Launch the runners.
 *
 * @param e The #engine.
 * @param nr_runners The number of #runner to let loose.
 * @param mask The task mask to launch.
 * @param submask The sub-task mask to launch.
 */

void engine_launch(struct engine *e, int nr_runners, unsigned int mask,
                   unsigned int submask) {

  /* Prepare the scheduler. */
  atomic_inc(&e->sched.waiting);

  /* Cry havoc and let loose the dogs of war. */
  e->barrier_launch = nr_runners;
  e->barrier_launchcount = nr_runners;
  if (pthread_cond_broadcast(&e->barrier_cond) != 0)
    error("Failed to broadcast barrier open condition.");

  /* Load the tasks. */
  pthread_mutex_unlock(&e->barrier_mutex);
  scheduler_start(&e->sched, mask, submask);
  pthread_mutex_lock(&e->barrier_mutex);

  /* Remove the safeguard. */
  pthread_mutex_lock(&e->sched.sleep_mutex);
  atomic_dec(&e->sched.waiting);
  pthread_cond_broadcast(&e->sched.sleep_cond);
  pthread_mutex_unlock(&e->sched.sleep_mutex);

  /* Sit back and wait for the runners to come home. */
  while (e->barrier_launch || e->barrier_running)
    if (pthread_cond_wait(&e->barrier_cond, &e->barrier_mutex) != 0)
      error("Error while waiting for barrier.");
}

/**
 * @brief Initialises the particles and set them in a state ready to move
 *forward in time.
 *
 * @param e The #engine
 */
void engine_init_particles(struct engine *e) {

  struct space *s = e->s;

  if (e->nodeID == 0) message("Initialising particles");

  /* Make sure all particles are ready to go */
  /* i.e. clean-up any stupid state in the ICs */
  space_map_cells_pre(s, 1, cell_init_parts, NULL);

  engine_prepare(e);
  
  engine_marktasks(e);

  /* Build the masks corresponding to the policy */
  unsigned int mask = 0;
  unsigned int submask = 0;

  /* We always have sort tasks */
  mask |= 1 << task_type_sort;

  /* Add the tasks corresponding to hydro operations to the masks */
  if ((e->policy & engine_policy_hydro) == engine_policy_hydro) {

    mask |= 1 << task_type_init;
    mask |= 1 << task_type_self;
    mask |= 1 << task_type_pair;
    mask |= 1 << task_type_sub;
    mask |= 1 << task_type_ghost;

    submask |= 1 << task_subtype_density;
  }

  /* Add the tasks corresponding to self-gravity to the masks */
  if ((e->policy & engine_policy_self_gravity) == engine_policy_self_gravity) {
	 
    /* Nothing here for now */
  }

  /* Add the tasks corresponding to external gravity to the masks */
  if ((e->policy & engine_policy_external_gravity) ==
      engine_policy_external_gravity) {
    printf("%s: JR: Excellent lets add the external gravity tasks here.....\n", __FUNCTION__);
    mask |= 1 << task_type_grav_external;
  }

  /* Add MPI tasks if need be */
  if ((e->policy & engine_policy_mpi) == engine_policy_mpi) {

    mask |= 1 << task_type_send;
    mask |= 1 << task_type_recv;
  }

  /* Now, launch the calculation */
  TIMER_TIC;
  engine_launch(e, e->nr_threads, mask, submask);
  TIMER_TOC(timer_runners);

  /* Apply some conversions (e.g. internal energy -> entropy) */
  space_map_cells_pre(s, 1, cell_convert_hydro, NULL);

  // printParticle(e->s->parts, e->s->xparts,1000, e->s->nr_parts);
  // printParticle(e->s->parts, e->s->xparts,515050, e->s->nr_parts);

  /* Ready to go */
  e->step = -1;
}

/**
 * @brief Let the #engine loose to compute the forces.
 *
 * @param e The #engine.
 */
void engine_step(struct engine *e) {

  int updates = 0;
  int ti_end_min = max_nr_timesteps, ti_end_max = 0;
  double e_pot = 0.0, e_int = 0.0, e_kin = 0.0;
  float mom[3] = {0.0, 0.0, 0.0};
  float ang[3] = {0.0, 0.0, 0.0};
  struct space *s = e->s;

  TIMER_TIC2;

  struct clocks_time time1, time2;
  clocks_gettime(&time1);

  /* Collect the cell data. */
  for (int k = 0; k < s->nr_cells; k++)
    if (s->cells[k].nodeID == e->nodeID) {
      struct cell *c = &s->cells[k];

      /* Recurse */
      engine_collect_kick(c);

      /* And aggregate */
      ti_end_min = min(ti_end_min, c->ti_end_min);
      ti_end_max = max(ti_end_max, c->ti_end_max);
      e_kin += c->e_kin;
      e_int += c->e_int;
      e_pot += c->e_pot;
      updates += c->updated;
      mom[0] += c->mom[0];
      mom[1] += c->mom[1];
      mom[2] += c->mom[2];
      ang[0] += c->ang[0];
      ang[1] += c->ang[1];
      ang[2] += c->ang[2];
    }

/* Aggregate the data from the different nodes. */
#ifdef WITH_MPI
  {
    int in_i[4], out_i[4];
    out_i[0] = ti_end_min;
    if (MPI_Allreduce(out_i, in_i, 1, MPI_INT, MPI_MIN, MPI_COMM_WORLD) !=
        MPI_SUCCESS)
      error("Failed to aggregate t_end_min.");
    ti_end_min = in_i[0];
    out_i[0] = ti_end_max;
    if (MPI_Allreduce(out_i, in_i, 1, MPI_INT, MPI_MAX, MPI_COMM_WORLD) !=
        MPI_SUCCESS)
      error("Failed to aggregate t_end_max.");
    ti_end_max = in_i[0];
  }
  {
    double in_d[4], out_d[4];
    out_d[0] = updates;
    out_d[1] = e_kin;
    out_d[2] = e_int;
    out_d[3] = e_pot;
    if (MPI_Allreduce(out_d, in_d, 4, MPI_DOUBLE, MPI_SUM, MPI_COMM_WORLD) !=
        MPI_SUCCESS)
      error("Failed to aggregate energies.");
    updates = in_d[0];
    e_kin = in_d[1];
    e_int = in_d[2];
    e_pot = in_d[3];
  }
#endif

  // message("\nDRIFT\n");

  /* Move forward in time */
  e->ti_old = e->ti_current;
  e->ti_current = ti_end_min;
  e->step += 1;
  e->time = e->ti_current * e->timeBase + e->timeBegin;
  e->timeOld = e->ti_old * e->timeBase + e->timeBegin;
  e->timeStep = (e->ti_current - e->ti_old) * e->timeBase;

  /* Drift everybody */
  engine_launch(e, e->nr_threads, 1 << task_type_drift, 0);

  // printParticle(e->s->parts, e->s->xparts, 1000, e->s->nr_parts);
  // printParticle(e->s->parts, e->s->xparts, 515050, e->s->nr_parts);

  // if(e->step == 2)   exit(0);

  if (e->nodeID == 0) {

    /* Print some information to the screen */
    printf("%d %e %e %d %.3f\n", e->step, e->time, e->timeStep, updates,
           e->wallclock_time);
    fflush(stdout);

    /* Write some energy statistics */
    fprintf(e->file_stats, "%d %f %f %f %f %f %f %f %f %f %f %f\n", e->step,
            e->time, e_kin, e_int, e_pot, e_kin + e_int + e_pot, mom[0], mom[1],
            mom[2], ang[0], ang[1], ang[2]);
    fflush(e->file_stats);
  }

  // message("\nACCELERATION AND KICK\n");

  /* Re-distribute the particles amongst the nodes? */
  if (e->forcerepart != REPART_NONE) engine_repartition(e);

  /* Prepare the space. */
  engine_prepare(e);

  /* Build the masks corresponding to the policy */
  unsigned int mask = 0, submask = 0;

  /* We always have sort tasks and kick tasks */
  mask |= 1 << task_type_sort;
  mask |= 1 << task_type_kick;

  /* Add the tasks corresponding to hydro operations to the masks */
  if ((e->policy & engine_policy_hydro) == engine_policy_hydro) {

    mask |= 1 << task_type_init;
    mask |= 1 << task_type_self;
    mask |= 1 << task_type_pair;
    mask |= 1 << task_type_sub;
    mask |= 1 << task_type_ghost;

    submask |= 1 << task_subtype_density;
    submask |= 1 << task_subtype_force;
  }

  /* Add the tasks corresponding to self-gravity to the masks */
  if ((e->policy & engine_policy_self_gravity) == engine_policy_self_gravity) {

    /* Nothing here for now */
  }

  /* Add the tasks corresponding to self-gravity to the masks */
  if ((e->policy & engine_policy_external_gravity) ==
      engine_policy_external_gravity) {
	 mask |= 1 << task_type_grav_external;
  }

  /* Add MPI tasks if need be */
  if ((e->policy & engine_policy_mpi) == engine_policy_mpi) {

    mask |= 1 << task_type_send;
    mask |= 1 << task_type_recv;
  }

  /* Send off the runners. */
  TIMER_TIC;
  engine_launch(e, e->nr_threads, mask, submask);
  TIMER_TOC(timer_runners);

  TIMER_TOC2(timer_step);

  clocks_gettime(&time2);

  e->wallclock_time = (float)clocks_diff(&time1, &time2);
  // printParticle(e->s->parts, e->s->xparts,1000, e->s->nr_parts);
  // printParticle(e->s->parts, e->s->xparts,515050, e->s->nr_parts);
}

/**
 * @brief Returns 1 if the simulation has reached its end point, 0 otherwise
 */
int engine_is_done(struct engine *e) {
  return !(e->ti_current < max_nr_timesteps);
}

/**
 * @brief Create and fill the proxies.
 *
 * @param e The #engine.
 */

void engine_makeproxies(struct engine *e) {

#ifdef WITH_MPI
  const int *cdim = e->s->cdim;
  const struct space *s = e->s;
  struct cell *cells = s->cells;
  struct proxy *proxies = e->proxies;
  ticks tic = getticks();

  /* Prepare the proxies and the proxy index. */
  if (e->proxy_ind == NULL)
    if ((e->proxy_ind = (int *)malloc(sizeof(int) * e->nr_nodes)) == NULL)
      error("Failed to allocate proxy index.");
  for (int k = 0; k < e->nr_nodes; k++) e->proxy_ind[k] = -1;
  e->nr_proxies = 0;

  /* The following loop is super-clunky, but it's necessary
     to ensure that the order of the send and recv cells in
     the proxies is identical for all nodes! */

  /* Loop over each cell in the space. */
  int ind[3];
  for (ind[0] = 0; ind[0] < cdim[0]; ind[0]++)
    for (ind[1] = 0; ind[1] < cdim[1]; ind[1]++)
      for (ind[2] = 0; ind[2] < cdim[2]; ind[2]++) {

        /* Get the cell ID. */
        const int cid = cell_getid(cdim, ind[0], ind[1], ind[2]);

        /* Loop over all its neighbours (periodic). */
        for (int i = -1; i <= 1; i++) {
          int ii = ind[0] + i;
          if (ii >= cdim[0])
            ii -= cdim[0];
          else if (ii < 0)
            ii += cdim[0];
          for (int j = -1; j <= 1; j++) {
            int jj = ind[1] + j;
            if (jj >= cdim[1])
              jj -= cdim[1];
            else if (jj < 0)
              jj += cdim[1];
            for (int k = -1; k <= 1; k++) {
              int kk = ind[2] + k;
              if (kk >= cdim[2])
                kk -= cdim[2];
              else if (kk < 0)
                kk += cdim[2];

              /* Get the cell ID. */
              const int cjd = cell_getid(cdim, ii, jj, kk);

              /* Add to proxies? */
              if (cells[cid].nodeID == e->nodeID &&
                  cells[cjd].nodeID != e->nodeID) {
                int pid = e->proxy_ind[cells[cjd].nodeID];
                if (pid < 0) {
                  if (e->nr_proxies == engine_maxproxies)
                    error("Maximum number of proxies exceeded.");
                  proxy_init(&proxies[e->nr_proxies], e->nodeID,
                             cells[cjd].nodeID);
                  e->proxy_ind[cells[cjd].nodeID] = e->nr_proxies;
                  pid = e->nr_proxies;
                  e->nr_proxies += 1;
                }
                proxy_addcell_in(&proxies[pid], &cells[cjd]);
                proxy_addcell_out(&proxies[pid], &cells[cid]);
                cells[cid].sendto |= (1ULL << pid);
              }

              if (cells[cjd].nodeID == e->nodeID &&
                  cells[cid].nodeID != e->nodeID) {
                int pid = e->proxy_ind[cells[cid].nodeID];
                if (pid < 0) {
                  if (e->nr_proxies == engine_maxproxies)
                    error("Maximum number of proxies exceeded.");
                  proxy_init(&proxies[e->nr_proxies], e->nodeID,
                             cells[cid].nodeID);
                  e->proxy_ind[cells[cid].nodeID] = e->nr_proxies;
                  pid = e->nr_proxies;
                  e->nr_proxies += 1;
                }
                proxy_addcell_in(&proxies[pid], &cells[cid]);
                proxy_addcell_out(&proxies[pid], &cells[cjd]);
                cells[cjd].sendto |= (1ULL << pid);
              }
            }
          }
        }
      }

  if (e->verbose)
    message("took %.3f %s.", clocks_from_ticks(getticks() - tic),
            clocks_getunit());
#else
  error("SWIFT was not compiled with MPI support.");
#endif
}

/**
 * @brief Split the underlying space into regions and assign to separate nodes.
 *
 * @param e The #engine.
 * @param initial_partition structure defining the cell partition technique
 */

void engine_split(struct engine *e, struct partition *initial_partition) {

#ifdef WITH_MPI
  struct space *s = e->s;

  /* Do the initial partition of the cells. */
  partition_initial_partition(initial_partition, e->nodeID, e->nr_nodes, s);

  /* Make the proxies. */
  engine_makeproxies(e);

  /* Re-allocate the local parts. */
  if (e->nodeID == 0)
    message("Re-allocating parts array from %zi to %zi.", s->size_parts,
            (size_t)(s->nr_parts * 1.2));
  s->size_parts = s->nr_parts * 1.2;
  struct part *parts_new = NULL;
  struct xpart *xparts_new = NULL;
  if (posix_memalign((void **)&parts_new, part_align,
                     sizeof(struct part) * s->size_parts) != 0 ||
      posix_memalign((void **)&xparts_new, part_align,
                     sizeof(struct xpart) * s->size_parts) != 0)
    error("Failed to allocate new part data.");
  memcpy(parts_new, s->parts, sizeof(struct part) * s->nr_parts);
  memcpy(xparts_new, s->xparts, sizeof(struct xpart) * s->nr_parts);
  free(s->parts);
  free(s->xparts);
  s->parts = parts_new;
  s->xparts = xparts_new;
#else
  error("SWIFT was not compiled with MPI support.");
#endif
}

#if defined(HAVE_LIBNUMA) && defined(_GNU_SOURCE)
static bool hyperthreads_present(void) {
#ifdef __linux__
  FILE *f =
      fopen("/sys/devices/system/cpu/cpu0/topology/thread_siblings_list", "r");

  int c;
  while ((c = fgetc(f)) != EOF && c != ',')
    ;
  fclose(f);

  return c == ',';
#else
  return true;  // just guess
#endif
}
#endif

/**
 * @brief init an engine with the given number of threads, queues, and
 *      the given policy.
 *
 * @param e The #engine.
 * @param s The #space in which this #runner will run.
 * @param dt The initial time step to use.
 * @param nr_threads The number of threads to spawn.
 * @param nr_queues The number of task queues to create.
 * @param nr_nodes The number of MPI ranks.
 * @param nodeID The MPI rank of this node.
 * @param policy The queuing policy to use.
 * @param timeBegin Time at the begininning of the simulation.
 * @param timeEnd Time at the end of the simulation.
 * @param dt_min Minimal allowed timestep (unsed with fixdt policy)
 * @param dt_max Maximal allowed timestep
 * @param verbose Is this #engine talkative ?
 */

void engine_init(struct engine *e, struct space *s, float dt, int nr_threads,
                 int nr_queues, int nr_nodes, int nodeID, int policy,
                 float timeBegin, float timeEnd, float dt_min, float dt_max,
                 int verbose) {

  /* Store the values. */
  e->s = s;
  e->nr_threads = nr_threads;
  e->policy = policy;
  e->step = 0;
  e->nullstep = 0;
  e->nr_nodes = nr_nodes;
  e->nodeID = nodeID;
  e->proxy_ind = NULL;
  e->nr_proxies = 0;
  e->forcerebuild = 1;
  e->forcerepart = REPART_NONE;
  e->links = NULL;
  e->nr_links = 0;
  e->timeBegin = timeBegin;
  e->timeEnd = timeEnd;
  e->timeOld = timeBegin;
  e->time = timeBegin;
  e->ti_old = 0;
  e->ti_current = 0;
  e->timeStep = 0.;
  e->dt_min = dt_min;
  e->dt_max = dt_max;
  e->file_stats = NULL;
  e->verbose = verbose;
  e->wallclock_time = 0.f;
  engine_rank = nodeID;

  /* Make the space link back to the engine. */
  s->e = e;

#if defined(HAVE_SETAFFINITY)
  const int nr_cores = sysconf(_SC_NPROCESSORS_ONLN);
  int cpuid[nr_cores];
  cpu_set_t cpuset;
  if ((policy & engine_policy_cputight) == engine_policy_cputight) {
    for (int k = 0; k < nr_cores; k++) cpuid[k] = k;
  } else {
    /*  Get next highest power of 2. */
    int maxint = 1;
    while (maxint < nr_cores) maxint *= 2;

    cpuid[0] = 0;
    int k = 1;
    for (int i = 1; i < maxint; i *= 2)
      for (int j = maxint / i / 2; j < maxint; j += maxint / i)
        if (j < nr_cores && j != 0) cpuid[k++] = j;

#if defined(HAVE_LIBNUMA) && defined(_GNU_SOURCE)
    /* Ascending NUMA distance. Bubblesort(!) for stable equidistant CPUs. */
    if (numa_available() >= 0) {
      if (nodeID == 0) message("prefer NUMA-local CPUs");

      const int home = numa_node_of_cpu(sched_getcpu());
      const int half = nr_cores / 2;
      const bool swap_hyperthreads = hyperthreads_present();
      bool done = false;
      if (swap_hyperthreads && nodeID == 0)
        message("prefer physical cores to hyperthreads");

      while (!done) {
        done = true;
        for (int i = 1; i < nr_cores; i++) {
          const int node_a = numa_node_of_cpu(cpuid[i - 1]);
          const int node_b = numa_node_of_cpu(cpuid[i]);

          /* Avoid using local hyperthreads over unused remote physical cores.
           * Assume two hyperthreads, and that cpuid >= half partitions them.
           */
          const int thread_a = swap_hyperthreads && cpuid[i - 1] >= half;
          const int thread_b = swap_hyperthreads && cpuid[i] >= half;

          bool swap = thread_a > thread_b;
          if (thread_a == thread_b)
            swap = numa_distance(home, node_a) > numa_distance(home, node_b);

          if (swap) {
            const int t = cpuid[i - 1];
            cpuid[i - 1] = cpuid[i];
            cpuid[i] = t;
            done = false;
          }
        }
      }
    }
#endif

    if (nodeID == 0) {
#ifdef WITH_MPI
      printf("[%04i] %s engine_init: cpu map is [ ", nodeID,
             clocks_get_timesincestart());
#else
      printf("%s engine_init: cpu map is [ ", clocks_get_timesincestart());
#endif
      for (int i = 0; i < nr_cores; i++) printf("%i ", cpuid[i]);
      printf("].\n");
    }
  }
#endif

  /* Are we doing stuff in parallel? */
  if (nr_nodes > 1) {
#ifndef WITH_MPI
    error("SWIFT was not compiled with MPI support.");
#else
    e->policy |= engine_policy_mpi;
    if ((e->proxies = (struct proxy *)malloc(sizeof(struct proxy) *
                                             engine_maxproxies)) == NULL)
      error("Failed to allocate memory for proxies.");
    bzero(e->proxies, sizeof(struct proxy) * engine_maxproxies);
    e->nr_proxies = 0;
#endif
  }

  /* Open some files */
  if (e->nodeID == 0) {
    e->file_stats = fopen("energy.txt", "w");
    fprintf(e->file_stats,
            "# Step Time E_kin E_int E_pot E_tot "
            "p_x p_y p_z ang_x ang_y ang_z\n");
  }

  /* Print policy */
  engine_print_policy(e);

  /* Print information about the hydro scheme */
  if (e->nodeID == 0) message("Hydrodynamic scheme: %s", SPH_IMPLEMENTATION);

  /* Check we have sensible time bounds */
  if (timeBegin >= timeEnd)
    error(
        "Final simulation time (t_end = %e) must be larger than the start time "
        "(t_beg = %e)",
        timeEnd, timeBegin);

  /* Check we have sensible time step bounds */
  if (e->dt_min > e->dt_max)
    error(
        "Minimal time step size must be smaller than maximal time step size ");

  /* Deal with timestep */
  e->timeBase = (timeEnd - timeBegin) / max_nr_timesteps;
  e->ti_current = 0;

  /* Fixed time-step case */
  if ((e->policy & engine_policy_fixdt) == engine_policy_fixdt) {
    e->dt_min = e->dt_max;

    /* Find timestep on the timeline */
    int dti_timeline = max_nr_timesteps;
    while (e->dt_min < dti_timeline * e->timeBase) dti_timeline /= 2;

    e->dt_min = e->dt_max = dti_timeline * e->timeBase;

    if (e->nodeID == 0) message("Timestep set to %e", e->dt_max);
  } else {

    if (e->nodeID == 0) {
      message("Absolute minimal timestep size: %e", e->timeBase);

      float dt_min = timeEnd - timeBegin;
      while (dt_min > e->dt_min) dt_min /= 2.f;

      message("Minimal timestep size (on time-line): %e", dt_min);

      float dt_max = timeEnd - timeBegin;
      while (dt_max > e->dt_max) dt_max /= 2.f;

      message("Maximal timestep size (on time-line): %e", dt_max);
    }
  }

  if (e->dt_min < e->timeBase && e->nodeID == 0)
    error(
        "Minimal time-step size smaller than the absolute possible minimum "
        "dt=%e",
        e->timeBase);

  if (e->dt_max > (e->timeEnd - e->timeBegin) && e->nodeID == 0)
    error("Maximal time-step size larger than the simulation run time t=%e",
          e->timeEnd - e->timeBegin);

/* Construct types for MPI communications */
#ifdef WITH_MPI
  part_create_mpi_type(&e->part_mpi_type);
  xpart_create_mpi_type(&e->xpart_mpi_type);
#endif

  /* First of all, init the barrier and lock it. */
  if (pthread_mutex_init(&e->barrier_mutex, NULL) != 0)
    error("Failed to initialize barrier mutex.");
  if (pthread_cond_init(&e->barrier_cond, NULL) != 0)
    error("Failed to initialize barrier condition variable.");
  if (pthread_mutex_lock(&e->barrier_mutex) != 0)
    error("Failed to lock barrier mutex.");
  e->barrier_running = 0;
  e->barrier_launch = 0;
  e->barrier_launchcount = 0;

  /* Init the scheduler with enough tasks for the initial sorting tasks. */
  int nr_tasks = 2 * s->tot_cells + e->nr_threads;
  scheduler_init(&e->sched, e->s, nr_tasks, nr_queues, scheduler_flag_steal,
                 e->nodeID);
  s->nr_queues = nr_queues;

  /* Create the sorting tasks. */
<<<<<<< HEAD
  /* At the moment this is only implemented as a task for sorting parts, 
   * a gparts implementation is in the works (March 2016).
   */
  for (i = 0; i < e->nr_threads; i++)
=======
  for (int i = 0; i < e->nr_threads; i++)
>>>>>>> b88e04a2
    scheduler_addtask(&e->sched, task_type_psort, task_subtype_none, i, 0, NULL,
                      NULL, 0);

  scheduler_ranktasks(&e->sched);

  /* Allocate and init the threads. */
  if ((e->runners =
           (struct runner *)malloc(sizeof(struct runner) * nr_threads)) == NULL)
    error("Failed to allocate threads array.");
  for (int k = 0; k < nr_threads; k++) {
    e->runners[k].id = k;
    e->runners[k].e = e;
    e->barrier_running += 1;
    if (pthread_create(&e->runners[k].thread, NULL, &runner_main,
                       &e->runners[k]) != 0)
      error("Failed to create runner thread.");
    if ((e->policy & engine_policy_setaffinity) == engine_policy_setaffinity) {
#if defined(HAVE_SETAFFINITY)

      /* Set a reasonable queue ID. */
      e->runners[k].cpuid = cpuid[k % nr_cores];
      if (nr_queues < nr_threads)
        e->runners[k].qid = cpuid[k % nr_cores] * nr_queues / nr_cores;
      else
        e->runners[k].qid = k;

      /* Set the cpu mask to zero | e->id. */
      CPU_ZERO(&cpuset);
      CPU_SET(cpuid[k % nr_cores], &cpuset);

      /* Apply this mask to the runner's pthread. */
      if (pthread_setaffinity_np(e->runners[k].thread, sizeof(cpu_set_t),
                                 &cpuset) != 0)
        error("Failed to set thread affinity.");

#else
      error("SWIFT was not compiled with affinity enabled.");
#endif
    } else {
      e->runners[k].cpuid = k;
      e->runners[k].qid = k * nr_queues / nr_threads;
    }
    // message( "runner %i on cpuid=%i with qid=%i." , e->runners[k].id ,
    // e->runners[k].cpuid , e->runners[k].qid );
  }

  /* Wait for the runner threads to be in place. */
  while (e->barrier_running || e->barrier_launch)
    if (pthread_cond_wait(&e->barrier_cond, &e->barrier_mutex) != 0)
      error("Error while waiting for runner threads to get in place.");
}

/**
 * @brief Prints the current policy of an engine
 *
 * @param e The engine to print information about
 */
void engine_print_policy(struct engine *e) {

#ifdef WITH_MPI
  if (e->nodeID == 0) {
    printf("[0000] %s engine_policy: engine policies are [ ",
           clocks_get_timesincestart());
    for (int k = 1; k < 32; k++)
      if (e->policy & (1 << k)) printf(" %s ", engine_policy_names[k + 1]);
    printf(" ]\n");
    fflush(stdout);
  }
#else
  printf("%s engine_policy: engine policies are [ ",
         clocks_get_timesincestart());
  for (int k = 1; k < 32; k++)
    if (e->policy & (1 << k)) printf(" %s ", engine_policy_names[k + 1]);
  printf(" ]\n");
  fflush(stdout);
#endif
}<|MERGE_RESOLUTION|>--- conflicted
+++ resolved
@@ -110,15 +110,14 @@
     /* Local tasks only... */
     if (c->nodeID == e->nodeID) {
 
-		if(c->count > 0)
-		  {
-			 /* Generate the ghost task. */
-			 c->ghost = scheduler_addtask(s, task_type_ghost, task_subtype_none, 0, 0,
-                                   c, NULL, 0);
-			 /* Add the init task. */
-			 c->init = scheduler_addtask(s, task_type_init, task_subtype_none, 0, 0, c,
-												  NULL, 0);
-		  }
+      if(c->count > 0) {
+        /* Generate the ghost task. */
+        c->ghost = scheduler_addtask(s, task_type_ghost, task_subtype_none, 0, 0,
+                                     c, NULL, 0);
+        /* Add the init task. */
+        c->init = scheduler_addtask(s, task_type_init, task_subtype_none, 0, 0, c,
+                                    NULL, 0);
+      }
 
       /* Add the drift task. */
       c->drift = scheduler_addtask(s, task_type_drift, task_subtype_none, 0, 0,
@@ -128,15 +127,14 @@
       c->kick = scheduler_addtask(s, task_type_kick, task_subtype_none, 0, 0, c,
                                   NULL, 0);
 
-		if(c->gcount > 0)
-		  {
-			 /* Add the gravity tasks */
-			 c->grav_external = scheduler_addtask(s, task_type_grav_external, task_subtype_none, 0, 0,
-			                                      c, NULL, 0);
-			 
-			 /* Enforce gravity calculated before kick  */
-			 scheduler_addunlock(s, c->grav_external, c->kick);
-		  }
+      if(c->gcount > 0) {
+        /* Add the gravity tasks */
+        c->grav_external = scheduler_addtask(s, task_type_grav_external, task_subtype_none, 0, 0,
+                                             c, NULL, 0);
+
+        /* Enforce gravity calculated before kick  */
+        scheduler_addunlock(s, c->grav_external, c->kick);
+      }
     }
   }
 
@@ -758,7 +756,7 @@
  *neighbours
  *
  * Here we construct all the tasks for all possible neighbouring non-empty
- * local cells in the hierarchy. No dependencies are being added thus far. 
+ * local cells in the hierarchy. No dependencies are being added thus far.
  * Additional loop over neighbours can later be added by simply duplicating
  * all the tasks created by this function.
  *
@@ -814,55 +812,6 @@
           }
         }
       }
-<<<<<<< HEAD
-
-#ifdef GRAVITY
-/* #ifdef DEFAULT_GRAVITY */
-/*   /\* Add the gravity mm tasks. *\/ */
-/*   for (i = 0; i < nr_cells; i++) */
-/*     if (cells[i].gcount > 0) { */
-/*       scheduler_addtask(sched, task_type_grav_mm, task_subtype_none, -1, 0, */
-/*                         &cells[i], NULL, 0); */
-/*       for (j = i + 1; j < nr_cells; j++) */
-/*         if (cells[j].gcount > 0) */
-/*           scheduler_addtask(sched, task_type_grav_mm, task_subtype_none, -1, 0, */
-/*                             &cells[i], &cells[j], 0); */
-/*     } */
-#endif
-
-  /* Split the tasks. */
-  scheduler_splittasks(sched);
-
-  /* Allocate the list of cell-task links. The maximum number of links
-     is the number of cells (s->tot_cells) times the number of neighbours (27)
-     times the number of interaction types (2, density and force). */
-  if (e->links != NULL) free(e->links);
-  e->size_links = s->tot_cells * 27 * 2;
-  if ((e->links = malloc(sizeof(struct link) * e->size_links)) == NULL)
-    error("Failed to allocate cell-task links.");
-  e->nr_links = 0;
-#ifdef GRAVITY
-  /* Add the gravity up/down tasks at the top-level cells and push them down. */
-  for (k = 0; k < nr_cells; k++)
-    if (cells[k].nodeID == nodeID && cells[k].gcount > 0) {
-
-      /* Create tasks at top level. */
-      struct task *up =
-          scheduler_addtask(sched, task_type_grav_up, task_subtype_none, 0, 0,
-                            &cells[k], NULL, 0);
-      struct task *down =
-          scheduler_addtask(sched, task_type_grav_down, task_subtype_none, 0, 0,
-                            &cells[k], NULL, 0);
-
-      /* Push tasks down the cell hierarchy. */
-      engine_addtasks_grav(e, &cells[k], up, down);
-    }
-#endif
-  /* Count the number of tasks associated with each cell and
-     store the density tasks in each cell, and make each sort
-     depend on the sorts of its progeny. */
-  for (k = 0; k < sched->nr_tasks; k++) {
-=======
     }
   }
 }
@@ -881,7 +830,6 @@
   const int nr_tasks = sched->nr_tasks;
 
   for (int k = 0; k < nr_tasks; k++) {
->>>>>>> b88e04a2
 
     /* Get the current task. */
     struct task *t = &sched->tasks[k];
@@ -923,25 +871,6 @@
         }
       }
     }
-<<<<<<< HEAD
-#ifdef DEFAULT_GRAVITY
-    /* Link gravity multipole tasks to the up/down tasks. */
-    if (t->type == task_type_grav_mm ||
-        (t->type == task_type_sub && t->subtype == task_subtype_grav)) {
-      atomic_inc(&t->ci->nr_tasks);
-      scheduler_addunlock(sched, t->ci->grav_up, t);
-      scheduler_addunlock(sched, t, t->ci->grav_down);
-      if (t->cj != NULL && t->ci->grav_up != t->cj->grav_up) {
-        scheduler_addunlock(sched, t->cj->grav_up, t);
-        scheduler_addunlock(sched, t, t->cj->grav_down);
-      }
-    }
-#endif
-  }
-  /* Append a ghost task to each cell, and add kick tasks to the
-     super cells. */
-  for (k = 0; k < nr_cells; k++) engine_mkghosts(e, &cells[k], NULL);
-=======
 
     /* /\* Link gravity multipole tasks to the up/down tasks. *\/ */
     /* if (t->type == task_type_grav_mm || */
@@ -964,7 +893,6 @@
  * @parma e The #engine.
  */
 void engine_make_extra_hydroloop_tasks(struct engine *e) {
->>>>>>> b88e04a2
 
   struct scheduler *sched = &e->sched;
   const int nodeID = e->nodeID;
@@ -1201,15 +1129,9 @@
   /* Set the tasks age. */
   e->tasks_age = 0;
 
-<<<<<<< HEAD
-  /* print all possibly scheduled tasks */
-  scheduler_print_tasks(sched, "sched.txt");
-
-=======
   if (e->verbose)
     message("took %.3f %s.", clocks_from_ticks(getticks() - tic),
             clocks_getunit());
->>>>>>> b88e04a2
 }
 
 /**
@@ -1393,17 +1315,9 @@
 
   /* Clear the forcerebuild flag, whatever it was. */
   e->forcerebuild = 0;
-  
+
   /* Re-build the space. */
-<<<<<<< HEAD
-  // tic = getticks();
-  space_rebuild(e->s, 0.0, e->nodeID == 0);
-  
-// message( "space_rebuild took %.3f ms." , (double)(getticks() -
-// tic)/CPU_TPS*1000 );
-=======
   space_rebuild(e->s, 0.0, e->verbose);
->>>>>>> b88e04a2
 
 /* If in parallel, exchange the cell structure. */
 #ifdef WITH_MPI
@@ -1412,12 +1326,6 @@
 
   /* Re-build the tasks. */
   engine_maketasks(e);
-<<<<<<< HEAD
-
-  // message( "engine_maketasks took %.3f ms." , (double)(getticks() -
-  // tic)/CPU_TPS*1000 );
-=======
->>>>>>> b88e04a2
 
   /* Run through the tasks and mark as skip or not. */
   if (engine_marktasks(e))
@@ -1442,16 +1350,8 @@
   TIMER_TIC;
 
   /* Run through the tasks and mark as skip or not. */
-<<<<<<< HEAD
-  // tic = getticks();
-  rebuild = (e->forcerebuild || engine_marktasks(e));
-// message( "space_marktasks took %.3f ms." , (double)(getticks() -
-// tic)/CPU_TPS*1000 );
-  
-=======
   int rebuild = (e->forcerebuild || engine_marktasks(e));
 
->>>>>>> b88e04a2
 /* Collect the values of rebuild from all nodes. */
 #ifdef WITH_MPI
   int buff;
@@ -1461,12 +1361,12 @@
   rebuild = buff;
 #endif
   e->tic_step = getticks();
- 
+
   /* Did this not go through? */
   if (rebuild) {
     engine_rebuild(e);
   }
-  
+
   /* Re-rank the tasks every now and then. */
   if (e->tasks_age % engine_tasksreweight == 1) {
     scheduler_reweight(&e->sched);
@@ -1636,7 +1536,7 @@
   space_map_cells_pre(s, 1, cell_init_parts, NULL);
 
   engine_prepare(e);
-  
+
   engine_marktasks(e);
 
   /* Build the masks corresponding to the policy */
@@ -1660,7 +1560,7 @@
 
   /* Add the tasks corresponding to self-gravity to the masks */
   if ((e->policy & engine_policy_self_gravity) == engine_policy_self_gravity) {
-	 
+
     /* Nothing here for now */
   }
 
@@ -1835,7 +1735,7 @@
   /* Add the tasks corresponding to self-gravity to the masks */
   if ((e->policy & engine_policy_external_gravity) ==
       engine_policy_external_gravity) {
-	 mask |= 1 << task_type_grav_external;
+    mask |= 1 << task_type_grav_external;
   }
 
   /* Add MPI tasks if need be */
@@ -2260,14 +2160,7 @@
   s->nr_queues = nr_queues;
 
   /* Create the sorting tasks. */
-<<<<<<< HEAD
-  /* At the moment this is only implemented as a task for sorting parts, 
-   * a gparts implementation is in the works (March 2016).
-   */
-  for (i = 0; i < e->nr_threads; i++)
-=======
   for (int i = 0; i < e->nr_threads; i++)
->>>>>>> b88e04a2
     scheduler_addtask(&e->sched, task_type_psort, task_subtype_none, i, 0, NULL,
                       NULL, 0);
 
