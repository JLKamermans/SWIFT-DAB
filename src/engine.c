/*******************************************************************************
 * This file is part of SWIFT.
 * Copyright (c) 2012 Pedro Gonnet (pedro.gonnet@durham.ac.uk)
 *               2015 Peter W. Draper (p.w.draper@durham.ac.uk)
 *
 * This program is free software: you can redistribute it and/or modify
 * it under the terms of the GNU Lesser General Public License as published
 * by the Free Software Foundation, either version 3 of the License, or
 * (at your option) any later version.
 *
 * This program is distributed in the hope that it will be useful,
 * but WITHOUT ANY WARRANTY; without even the implied warranty of
 * MERCHANTABILITY or FITNESS FOR A PARTICULAR PURPOSE.  See the
 * GNU General Public License for more details.
 *
 * You should have received a copy of the GNU Lesser General Public License
 * along with this program.  If not, see <http://www.gnu.org/licenses/>.
 *
 ******************************************************************************/

/* Config parameters. */
#include "../config.h"

/* Some standard headers. */
#include <float.h>
#include <limits.h>
#include <sched.h>
#include <stdio.h>
#include <stdlib.h>
#include <string.h>
#include <unistd.h>
#include <stdbool.h>

/* MPI headers. */
#ifdef WITH_MPI
#include <mpi.h>
#endif

#ifdef HAVE_LIBNUMA
#include <numa.h>
#endif

/* This object's header. */
#include "engine.h"

/* Local headers. */
#include "atomic.h"
#include "cell.h"
#include "cycle.h"
#include "debug.h"
#include "error.h"
#include "part.h"
#include "timers.h"
#include "partition.h"

<<<<<<< HEAD
#ifdef LEGACY_GADGET2_SPH
#include "runner_iact_legacy.h"
#else
#include "runner_iact.h"
#endif
=======
const char *engine_policy_names[10] = {"none",      "rand",  "steal",
                                       "keep",      "block", "fix_dt",
                                       "cpu_tight", "mpi",   "numa_affinity"};
>>>>>>> e537eb76

/** The rank of the engine as a global variable (for messages). */
int engine_rank;

/**
 * @brief Link a density/force task to a cell.
 *
 * @param e The #engine.
 * @param l The #link.
 * @param t The #task.
 *
 * @return The new #link pointer.
 */

struct link *engine_addlink(struct engine *e, struct link *l, struct task *t) {

  const int ind = atomic_inc(&e->nr_links);
  if (ind >= e->size_links) {
    error("Link table overflow.");
  }
  struct link *res = &e->links[ind];
  res->next = l;
  res->t = t;
  return res;
}

/**
 * @brief Generate the ghost and kick tasks for a hierarchy of cells.
 *
 * @param e The #engine.
 * @param c The #cell.
 * @param super The super #cell.
 */

void engine_mkghosts(struct engine *e, struct cell *c, struct cell *super) {
  int k;
  struct scheduler *s = &e->sched;

  /* Am I the super-cell? */
  if (super == NULL && c->nr_tasks > 0) {
    /* Remember me. */
    super = c;

    /* Local tasks only... */
    if (c->nodeID == e->nodeID) {
      /* Generate the ghost task. */
      c->ghost = scheduler_addtask(s, task_type_ghost, task_subtype_none, 0, 0,
                                   c, NULL, 0);
      /* Add the drift task. */
      c->drift = scheduler_addtask(s, task_type_drift, task_subtype_none, 0, 0,
                                   c, NULL, 0);
      /* Add the init task. */
      c->init = scheduler_addtask(s, task_type_init, task_subtype_none, 0, 0, c,
                                  NULL, 0);
      /* Add the kick task. */
      c->kick = scheduler_addtask(s, task_type_kick, task_subtype_none, 0, 0, c,
                                  NULL, 0);
    }
  }

  /* Set the super-cell. */
  c->super = super;

  /* Recurse. */
  if (c->split)
    for (k = 0; k < 8; k++)
      if (c->progeny[k] != NULL) engine_mkghosts(e, c->progeny[k], super);
}

/**
 * @brief Redistribute the particles amongst the nodes according
 *      to their cell's node IDs.
 *
 * @param e The #engine.
 */

void engine_redistribute(struct engine *e) {
#ifdef WITH_MPI

  int nr_nodes = e->nr_nodes, nodeID = e->nodeID;
  struct space *s = e->s;
  int my_cells = 0;
  int *cdim = s->cdim;
  struct cell *cells = s->cells;
  int nr_cells = s->nr_cells;

  /* Start by sorting the particles according to their nodes and
     getting the counts. The counts array is indexed as
     count[from * nr_nodes + to]. */
  int *counts, *dest;
  double ih[3], dim[3];
  ih[0] = s->ih[0];
  ih[1] = s->ih[1];
  ih[2] = s->ih[2];
  dim[0] = s->dim[0];
  dim[1] = s->dim[1];
  dim[2] = s->dim[2];
  if ((counts = (int *)malloc(sizeof(int) * nr_nodes * nr_nodes)) == NULL ||
      (dest = (int *)malloc(sizeof(int) * s->nr_parts)) == NULL)
    error("Failed to allocate count and dest buffers.");
  bzero(counts, sizeof(int) * nr_nodes * nr_nodes);
  struct part *parts = s->parts;
  for (int k = 0; k < s->nr_parts; k++) {
    for (int j = 0; j < 3; j++) {
      if (parts[k].x[j] < 0.0)
        parts[k].x[j] += dim[j];
      else if (parts[k].x[j] >= dim[j])
        parts[k].x[j] -= dim[j];
    }
    const int cid = cell_getid(cdim, parts[k].x[0] * ih[0],
                               parts[k].x[1] * ih[1], parts[k].x[2] * ih[2]);
    /* if (cid < 0 || cid >= s->nr_cells)
       error("Bad cell id %i for part %i at [%.3e,%.3e,%.3e].",
             cid, k, parts[k].x[0], parts[k].x[1], parts[k].x[2]); */
    dest[k] = cells[cid].nodeID;
    counts[nodeID * nr_nodes + dest[k]] += 1;
  }
  space_parts_sort(s, dest, s->nr_parts, 0, nr_nodes - 1);

  /* Get all the counts from all the nodes. */
  if (MPI_Allreduce(MPI_IN_PLACE, counts, nr_nodes * nr_nodes, MPI_INT, MPI_SUM,
                    MPI_COMM_WORLD) != MPI_SUCCESS)
    error("Failed to allreduce particle transfer counts.");

  /* Get the new number of parts for this node, be generous in allocating. */
  int nr_parts = 0;
  for (int k = 0; k < nr_nodes; k++) nr_parts += counts[k * nr_nodes + nodeID];
  struct part *parts_new = NULL;
  struct xpart *xparts_new = NULL, *xparts = s->xparts;
  if (posix_memalign((void **)&parts_new, part_align,
                     sizeof(struct part) * nr_parts * 1.2) != 0 ||
      posix_memalign((void **)&xparts_new, part_align,
                     sizeof(struct xpart) * nr_parts * 1.2) != 0)
    error("Failed to allocate new part data.");

  /* Emit the sends and recvs for the particle data. */
  MPI_Request *reqs;
  if ((reqs = (MPI_Request *)malloc(sizeof(MPI_Request) * 4 * nr_nodes)) ==
      NULL)
    error("Failed to allocate MPI request list.");
  for (int k = 0; k < 4 * nr_nodes; k++) reqs[k] = MPI_REQUEST_NULL;
  for (int offset_send = 0, offset_recv = 0, k = 0; k < nr_nodes; k++) {
    int ind_send = nodeID * nr_nodes + k;
    int ind_recv = k * nr_nodes + nodeID;
    if (counts[ind_send] > 0) {
      if (k == nodeID) {
        memcpy(&parts_new[offset_recv], &s->parts[offset_send],
               sizeof(struct part) * counts[ind_recv]);
        memcpy(&xparts_new[offset_recv], &s->xparts[offset_send],
               sizeof(struct xpart) * counts[ind_recv]);
        offset_send += counts[ind_send];
        offset_recv += counts[ind_recv];
      } else {
        if (MPI_Isend(&s->parts[offset_send], counts[ind_send],
                      e->part_mpi_type, k, 2 * ind_send + 0, MPI_COMM_WORLD,
                      &reqs[4 * k]) != MPI_SUCCESS)
          error("Failed to isend parts to node %i.", k);
        if (MPI_Isend(&s->xparts[offset_send], counts[ind_send],
                      e->xpart_mpi_type, k, 2 * ind_send + 1, MPI_COMM_WORLD,
                      &reqs[4 * k + 1]) != MPI_SUCCESS)
          error("Failed to isend xparts to node %i.", k);
        offset_send += counts[ind_send];
      }
    }
    if (k != nodeID && counts[ind_recv] > 0) {
      if (MPI_Irecv(&parts_new[offset_recv], counts[ind_recv], e->part_mpi_type,
                    k, 2 * ind_recv + 0, MPI_COMM_WORLD,
                    &reqs[4 * k + 2]) != MPI_SUCCESS)
        error("Failed to emit irecv of parts from node %i.", k);
      if (MPI_Irecv(&xparts_new[offset_recv], counts[ind_recv],
                    e->xpart_mpi_type, k, 2 * ind_recv + 1, MPI_COMM_WORLD,
                    &reqs[4 * k + 3]) != MPI_SUCCESS)
        error("Failed to emit irecv of parts from node %i.", k);
      offset_recv += counts[ind_recv];
    }
  }

  /* Wait for all the sends and recvs to tumble in. */
  MPI_Status stats[4 * nr_nodes];
  int res;
  if ((res = MPI_Waitall(4 * nr_nodes, reqs, stats)) != MPI_SUCCESS) {
    for (int k = 0; k < 4 * nr_nodes; k++) {
      char buff[MPI_MAX_ERROR_STRING];
      int res;
      MPI_Error_string(stats[k].MPI_ERROR, buff, &res);
      message("request %i has error '%s'.", k, buff);
    }
    error("Failed during waitall for part data.");
  }

  /* Verify that all parts are in the right place. */
  /* for ( k = 0 ; k < nr_parts ; k++ ) {
      cid = cell_getid( cdim , parts_new[k].x[0]*ih[0] , parts_new[k].x[1]*ih[1]
     , parts_new[k].x[2]*ih[2] );
      if ( cells[ cid ].nodeID != nodeID )
          error( "Received particle (%i) that does not belong here (nodeID=%i)."
     , k , cells[ cid ].nodeID );
      } */

  /* Set the new part data, free the old. */
  free(parts);
  free(xparts);
  s->parts = parts_new;
  s->xparts = xparts_new;
  s->nr_parts = nr_parts;
  s->size_parts = 1.2 * nr_parts;

  /* Be verbose about what just happened. */
  for (int k = 0; k < nr_cells; k++)
    if (cells[k].nodeID == nodeID) my_cells += 1;
  message("node %i now has %i parts in %i cells.", nodeID, nr_parts, my_cells);

  /* Clean up other stuff. */
  free(reqs);
  free(counts);
  free(dest);

#else
  error("SWIFT was not compiled with MPI support.");
#endif
}

/**
 * @brief Repartition the cells amongst the nodes.
 *
 * @param e The #engine.
 */

void engine_repartition(struct engine *e) {
#if defined(WITH_MPI) && defined(HAVE_METIS)

  int nr_nodes = e->nr_nodes;
  int nodeID = e->nodeID;
  struct space *s = e->s;

  /* Clear the repartition flag. */
  enum repart_type reparttype = e->forcerepart;
  e->forcerepart = REPART_NONE;

  /* Nothing to do if only using a single node. Also avoids METIS
   * bug that doesn't handle this case well. */
  if (nr_nodes == 1) return;

  if (reparttype == REPART_METIS_BOTH || reparttype == REPART_METIS_EDGE ||
      reparttype == REPART_METIS_VERTEX_EDGE) {
    /* Create weight arrays using task ticks for vertices and edges (edges
     * assume the same graph structure as used in the part_ calls), we will
     * drop the vertices for _EDGE and _VERTEX_EDGE. */
    int nr_cells = s->nr_cells;
    struct cell *cells = s->cells;
    int ind[3], *cdim = s->cdim;
    struct task *t, *tasks = e->sched.tasks;
    float wscale = 1e-3, vscale = 1e-3, wscale_buff;
    int wtot = 0;
    int wmax = 1e9 / e->nr_nodes;
    int wmin;

    /* Allocate and fill the adjcny indexing array. */
    int *inds;
    if ((inds = (int *)malloc(sizeof(int) * 26 * nr_cells)) == NULL)
      error("Failed to allocate the inds array");

    for (int cid = 0; cid < nr_cells; cid++) {
      ind[0] = cells[cid].loc[0] / cells[cid].h[0] + 0.5;
      ind[1] = cells[cid].loc[1] / cells[cid].h[1] + 0.5;
      ind[2] = cells[cid].loc[2] / cells[cid].h[2] + 0.5;
      int l = 0;
      for (int i = -1; i <= 1; i++) {
        int ii = ind[0] + i;
        if (ii < 0)
          ii += cdim[0];
        else if (ii >= cdim[0])
          ii -= cdim[0];
        for (int j = -1; j <= 1; j++) {
          int jj = ind[1] + j;
          if (jj < 0)
            jj += cdim[1];
          else if (jj >= cdim[1])
            jj -= cdim[1];
          for (int k = -1; k <= 1; k++) {
            int kk = ind[2] + k;
            if (kk < 0)
              kk += cdim[2];
            else if (kk >= cdim[2])
              kk -= cdim[2];
            if (i || j || k) {
              inds[cid * 26 + l] = cell_getid(cdim, ii, jj, kk);
              l += 1;
            }
          }
        }
      }
    }

<<<<<<< HEAD
    /* Allocate and init weights. */
    int *weights_v = NULL;
    int *weights_e = NULL;
    if ((weights_v = (int *)malloc(sizeof(int) * nr_cells)) == NULL ||
        (weights_e = (int *)malloc(sizeof(int) * 26 * nr_cells)) == NULL)
      error("Failed to allocate weights arrays.");
    bzero(weights_v, sizeof(int) * nr_cells);
    bzero(weights_e, sizeof(int) * 26 * nr_cells);

    /* Loop over the tasks... */
    for (int j = 0; j < e->sched.nr_tasks; j++) {
      /* Get a pointer to the kth task. */
      t = &tasks[j];

      /* Skip un-interesting tasks. */
      if (t->type != task_type_self && t->type != task_type_pair &&
          t->type != task_type_sub && t->type != task_type_ghost &&
          t->type != task_type_kick1 && t->type != task_type_kick2)
        continue;

      /* Get the task weight. */
      int w = (t->toc - t->tic) * wscale;
      if (w < 0) error("Bad task weight (%d).", w);

      /* Do we need to re-scale? */
      wtot += w;
      while (wtot > wmax) {
        wscale /= 2;
        wtot /= 2;
        w /= 2;
        for (int k = 0; k < 26 * nr_cells; k++) weights_e[k] *= 0.5;
        for (int k = 0; k < nr_cells; k++) weights_v[k] *= 0.5;
      }
=======
  /* Init the weights arrays. */
  bzero(weights_e, sizeof(idx_t) * 26 * nr_cells);
  bzero(weights_v, sizeof(idx_t) * nr_cells);

  /* Loop over the tasks... */
  for (j = 0; j < e->sched.nr_tasks; j++) {

    /* Get a pointer to the kth task. */
    t = &tasks[j];

    /* Skip un-interesting tasks. */
    if (t->type != task_type_self && t->type != task_type_pair &&
        t->type != task_type_sub && t->type != task_type_ghost &&
        t->type != task_type_drift && t->type != task_type_kick &&
        t->type != task_type_init)
      continue;

    /* Get the task weight. */
    idx_t w = (t->toc - t->tic) * wscale;
    if (w < 0) error("Bad task weight (%" SCIDX ").", w);

    /* Do we need to re-scale? */
    wtot += w;
    while (wtot > wmax) {
      wscale /= 2;
      wtot /= 2;
      w /= 2;
      for (k = 0; k < 26 * nr_cells; k++) weights_e[k] *= 0.5;
      for (k = 0; k < nr_cells; k++) weights_v[k] *= 0.5;
    }
>>>>>>> e537eb76

      /* Get the top-level cells involved. */
      struct cell *ci, *cj;
      for (ci = t->ci; ci->parent != NULL; ci = ci->parent)
        ;
      if (t->cj != NULL)
        for (cj = t->cj; cj->parent != NULL; cj = cj->parent)
          ;
      else
        cj = NULL;

<<<<<<< HEAD
      /* Get the cell IDs. */
      int cid = ci - cells;
=======
    /* Different weights for different tasks. */
    if (t->type == task_type_ghost || t->type == task_type_drift ||
        t->type == task_type_kick) {
>>>>>>> e537eb76

      /* Different weights for different tasks. */
      if (t->type == task_type_ghost || t->type == task_type_kick1 ||
          t->type == task_type_kick2) {
        /* Particle updates add only to vertex weight. */
        weights_v[cid] += w;

      }

      /* Self interaction? */
      else if ((t->type == task_type_self && ci->nodeID == nodeID) ||
               (t->type == task_type_sub && cj == NULL &&
                ci->nodeID == nodeID)) {
        /* Self interactions add only to vertex weight. */
        weights_v[cid] += w;

      }

      /* Pair? */
      else if (t->type == task_type_pair ||
               (t->type == task_type_sub && cj != NULL)) {
        /* In-cell pair? */
        if (ci == cj) {
          /* Add weight to vertex for ci. */
          weights_v[cid] += w;

        }

        /* Distinct cells with local ci? */
        else if (ci->nodeID == nodeID) {
          /* Index of the jth cell. */
          int cjd = cj - cells;

          /* Add half of weight to each cell. */
          if (ci->nodeID == nodeID) weights_v[cid] += 0.5 * w;
          if (cj->nodeID == nodeID) weights_v[cjd] += 0.5 * w;

          /* Add weights to edge. */
          int kk;
          for (kk = 26 * cid; inds[kk] != cjd; kk++)
            ;
          weights_e[kk] += w;
          for (kk = 26 * cjd; inds[kk] != cid; kk++)
            ;
          weights_e[kk] += w;
        }
      }
    }

    /* Re-calculate the vertices if using particle counts. */
    if (reparttype == REPART_METIS_VERTEX_EDGE) {
      struct part *parts = s->parts;
      int *cdim = s->cdim;
      double ih[3], dim[3];
      ih[0] = s->ih[0];
      ih[1] = s->ih[1];
      ih[2] = s->ih[2];
      dim[0] = s->dim[0];
      dim[1] = s->dim[1];
      dim[2] = s->dim[2];
      bzero(weights_v, sizeof(int) * s->nr_cells);
      for (int k = 0; k < s->nr_parts; k++) {
        for (int j = 0; j < 3; j++) {
          if (parts[k].x[j] < 0.0)
            parts[k].x[j] += dim[j];
          else if (parts[k].x[j] >= dim[j])
            parts[k].x[j] -= dim[j];
        }
        const int cid =
            cell_getid(cdim, parts[k].x[0] * ih[0], parts[k].x[1] * ih[1],
                       parts[k].x[2] * ih[2]);
        weights_v[cid]++;
      }

      /*  Rescale to balance times. */
      float vwscale = (float)wtot / (float)e->sched.nr_tasks;
      for (int k = 0; k < nr_cells; k++) {
        weights_v[k] *= vwscale;
      }
    }

    /* Get the minimum scaling and re-scale if necessary. */
    int res;
    if ((res = MPI_Allreduce(&wscale, &wscale_buff, 1, MPI_FLOAT, MPI_MIN,
                             MPI_COMM_WORLD)) != MPI_SUCCESS)
      mpi_error(res, "Failed to allreduce the weight scales.");

    if (wscale_buff != wscale) {
      float scale = wscale_buff / wscale;
      for (int k = 0; k < 26 * nr_cells; k++) weights_e[k] *= scale;
      for (int k = 0; k < nr_cells; k++) weights_v[k] *= scale;
    }

    /* Merge the weights arrays across all nodes. */
    if ((res = MPI_Reduce((nodeID == 0) ? MPI_IN_PLACE : weights_v, weights_v,
                          nr_cells, MPI_INT, MPI_SUM, 0, MPI_COMM_WORLD)) !=
        MPI_SUCCESS)
      mpi_error(res, "Failed to allreduce vertex weights.");

    if ((res = MPI_Reduce((nodeID == 0) ? MPI_IN_PLACE : weights_e, weights_e,
                          26 * nr_cells, MPI_INT, MPI_SUM, 0,
                          MPI_COMM_WORLD)) != MPI_SUCCESS)
      mpi_error(res, "Failed to allreduce edge weights.");

    /* Allocate cell list for the partition. */
    int *celllist = (int *)malloc(sizeof(int) * s->nr_cells);
    if (celllist == NULL) error("Failed to allocate celllist");

    /* As of here, only one node needs to compute the partition. */
    if (nodeID == 0) {
      /* Final rescale of all weights to avoid a large range. Large ranges
       * have been seen to cause an incomplete graph. */
      wmin = wmax;
      wmax = 0;
      for (int k = 0; k < 26 * nr_cells; k++) {
        wmax = weights_e[k] > wmax ? weights_e[k] : wmax;
        wmin = weights_e[k] < wmin ? weights_e[k] : wmin;
      }
      for (int k = 0; k < nr_cells; k++) {
        wmax = weights_v[k] > wmax ? weights_v[k] : wmax;
        wmin = weights_v[k] < wmin ? weights_v[k] : wmin;
      }

      if ((wmax - wmin) > engine_maxmetisweight) {
        wscale = engine_maxmetisweight / (wmax - wmin);
        for (int k = 0; k < 26 * nr_cells; k++) {
          weights_e[k] = (weights_e[k] - wmin) * wscale + 1;
        }
        for (int k = 0; k < nr_cells; k++) {
          weights_v[k] = (weights_v[k] - wmin) * wscale + 1;
        }
      }

      /* Make sure there are no zero weights. */
      for (int k = 0; k < 26 * nr_cells; k++)
        if (weights_e[k] == 0) weights_e[k] = 1;
      for (int k = 0; k < nr_cells; k++)
        if ((weights_v[k] *= vscale) == 0) weights_v[k] = 1;

      /* And partition, use both weights or not as requested. */
      if (reparttype == REPART_METIS_BOTH)
        part_pick_metis(s, e->nr_nodes, weights_v, weights_e, celllist);
      else
        part_pick_metis(s, e->nr_nodes, NULL, weights_e, celllist);

      /* Check that all cells have good values. */
      for (int k = 0; k < nr_cells; k++)
        if (celllist[k] < 0 || celllist[k] >= nr_nodes)
          error("Got bad nodeID %d for cell %i.", celllist[k], k);

      /* Check that the partition is complete and all nodes have some work. */
      int present[nr_nodes];
      int failed = 0;
      for (int i = 0; i < nr_nodes; i++) present[i] = 0;
      for (int i = 0; i < nr_cells; i++) present[celllist[i]]++;
      for (int i = 0; i < nr_nodes; i++) {
        if (!present[i]) {
          failed = 1;
          message("Node %d is not present after repartition", i);
        }
      }

      /* If partition failed continue with the current one, but make this
       * clear. */
      if (failed) {
        message(
            "WARNING: METIS repartition has failed, continuing with "
            "the current partition, load balance will not be optimal");
        for (int k = 0; k < nr_cells; k++) celllist[k] = cells[k].nodeID;
      }
    }

    /* Distribute the celllist partition and apply. */
    if ((res = MPI_Bcast(celllist, s->nr_cells, MPI_INT, 0, MPI_COMM_WORLD)) !=
        MPI_SUCCESS)
      mpi_error(res, "Failed to bcast the cell list");

    /* And apply to our cells */
    part_split_metis(s, e->nr_nodes, celllist);

    /* Clean up. */
    free(weights_v);
    free(weights_e);
    free(celllist);

  } else if (reparttype == REPART_METIS_VERTEX) {
    /* Use particle counts as vertex weights. */
    /* Space for particles per cell counts, which will be used as weights. */
    int *weights = NULL;
    if ((weights = (int *)malloc(sizeof(int) * s->nr_cells)) == NULL)
      error("Failed to allocate weights buffer.");
    bzero(weights, sizeof(int) * s->nr_cells);

    /* Check each particle and accumulate the counts per cell. */
    struct part *parts = s->parts;
    int *cdim = s->cdim;
    double ih[3], dim[3];
    ih[0] = s->ih[0];
    ih[1] = s->ih[1];
    ih[2] = s->ih[2];
    dim[0] = s->dim[0];
    dim[1] = s->dim[1];
    dim[2] = s->dim[2];
    for (int k = 0; k < s->nr_parts; k++) {
      for (int j = 0; j < 3; j++) {
        if (parts[k].x[j] < 0.0)
          parts[k].x[j] += dim[j];
        else if (parts[k].x[j] >= dim[j])
          parts[k].x[j] -= dim[j];
      }
      const int cid = cell_getid(cdim, parts[k].x[0] * ih[0],
                                 parts[k].x[1] * ih[1], parts[k].x[2] * ih[2]);
      weights[cid]++;
    }

    /* Get all the counts from all the nodes. */
    int res;
    if ((res = MPI_Allreduce(MPI_IN_PLACE, weights, s->nr_cells, MPI_INT,
                             MPI_SUM, MPI_COMM_WORLD)) != MPI_SUCCESS)
      mpi_error(res, "Failed to allreduce particle cell weights.");

    /* Main node does the partition calculation. */
    int *celllist = (int *)malloc(sizeof(int) * s->nr_cells);
    if (celllist == NULL) error("Failed to allocate celllist");

    if (e->nodeID == 0)
      part_pick_metis(s, e->nr_nodes, weights, NULL, celllist);

    /* Distribute the celllist partition and apply. */
    if ((res = MPI_Bcast(celllist, s->nr_cells, MPI_INT, 0, MPI_COMM_WORLD)) !=
        MPI_SUCCESS)
      mpi_error(res, "Failed to bcast the cell list");

    /* And apply to our cells */
    part_split_metis(s, e->nr_nodes, celllist);

    if (weights != NULL) free(weights);
    free(celllist);
  }

  /* Now comes the tricky part: Exchange particles between all nodes.
     This is done in two steps, first allreducing a matrix of
     how many particles go from where to where, then re-allocating
     the parts array, and emitting the sends and receives.
     Finally, the space, tasks, and proxies need to be rebuilt. */

  /* Redistribute the particles between the nodes. */
  engine_redistribute(e);

  /* Make the proxies. */
  engine_makeproxies(e);

  /* Tell the engine it should re-build whenever possible */
  e->forcerebuild = 1;

#else
  error("SWIFT was not compiled with MPI and METIS support.");
#endif
}

/**
 * @brief Add up/down gravity tasks to a cell hierarchy.
 *
 * @param e The #engine.
 * @param c The #cell
 * @param up The upward gravity #task.
 * @param down The downward gravity #task.
 */

void engine_addtasks_grav(struct engine *e, struct cell *c, struct task *up,
                          struct task *down) {
  /* Link the tasks to this cell. */
  c->grav_up = up;
  c->grav_down = down;

  /* Recurse? */
  if (c->split)
    for (int k = 0; k < 8; k++)
      if (c->progeny[k] != NULL)
        engine_addtasks_grav(e, c->progeny[k], up, down);
}

/**
 * @brief Add send tasks to a hierarchy of cells.
 *
 * @param e The #engine.
 * @param ci The sending #cell.
 * @param cj The receiving #cell
 */

void engine_addtasks_send(struct engine *e, struct cell *ci, struct cell *cj) {
<<<<<<< HEAD
=======

#ifdef WITH_MPI
>>>>>>> e537eb76
  int k;
  struct link *l = NULL;
  struct scheduler *s = &e->sched;

  /* Check if any of the density tasks are for the target node. */
  for (l = ci->density; l != NULL; l = l->next)
    if (l->t->ci->nodeID == cj->nodeID ||
        (l->t->cj != NULL && l->t->cj->nodeID == cj->nodeID))
      break;

  /* If so, attach send tasks. */
  if (l != NULL) {
    /* Create the tasks. */
    struct task *t_xv =
        scheduler_addtask(&e->sched, task_type_send, task_subtype_none,
                          2 * ci->tag, 0, ci, cj, 0);
    struct task *t_rho =
        scheduler_addtask(&e->sched, task_type_send, task_subtype_none,
                          2 * ci->tag + 1, 0, ci, cj, 0);

    /* The send_rho task depends on the cell's ghost task. */
    scheduler_addunlock(s, ci->super->ghost, t_rho);

    /* The send_rho task should unlock the super-cell's kick task. */
    scheduler_addunlock(s, t_rho, ci->super->kick);

    /* The send_xv task should unlock the super-cell's ghost task. */
    scheduler_addunlock(s, t_xv, ci->super->ghost);

  }

  /* Recurse? */
  else if (ci->split)
    for (k = 0; k < 8; k++)
      if (ci->progeny[k] != NULL) engine_addtasks_send(e, ci->progeny[k], cj);

#else
  error("SWIFT was not compiled with MPI support.");
#endif
}

/**
 * @brief Add recv tasks to a hierarchy of cells.
 *
 * @param e The #engine.
 * @param c The #cell.
 * @param t_xv The recv_xv #task, if it has already been created.
 * @param t_rho The recv_rho #task, if it has already been created.
 */

void engine_addtasks_recv(struct engine *e, struct cell *c, struct task *t_xv,
                          struct task *t_rho) {
<<<<<<< HEAD
=======

#ifdef WITH_MPI
>>>>>>> e537eb76
  int k;
  struct scheduler *s = &e->sched;

  /* Do we need to construct a recv task? */
  if (t_xv == NULL && c->nr_density > 0) {
    /* Create the tasks. */
    t_xv = c->recv_xv =
        scheduler_addtask(&e->sched, task_type_recv, task_subtype_none,
                          2 * c->tag, 0, c, NULL, 0);
    t_rho = c->recv_rho =
        scheduler_addtask(&e->sched, task_type_recv, task_subtype_none,
                          2 * c->tag + 1, 0, c, NULL, 0);
  }

  /* Add dependencies. */
  for (struct link *l = c->density; l != NULL; l = l->next) {
    scheduler_addunlock(s, t_xv, l->t);
    scheduler_addunlock(s, l->t, t_rho);
  }
  for (struct link *l = c->force; l != NULL; l = l->next)
    scheduler_addunlock(s, t_rho, l->t);
  if (c->sorts != NULL) scheduler_addunlock(s, t_xv, c->sorts);

  /* Recurse? */
  if (c->split)
    for (k = 0; k < 8; k++)
      if (c->progeny[k] != NULL)
        engine_addtasks_recv(e, c->progeny[k], t_xv, t_rho);

#else
  error("SWIFT was not compiled with MPI support.");
#endif
}

/**
 * @brief Exchange cell structures with other nodes.
 *
 * @param e The #engine.
 */

void engine_exchange_cells(struct engine *e) {
#ifdef WITH_MPI

  int j, k, pid, count = 0;
  struct pcell *pcells;
  struct space *s = e->s;
  struct cell *cells = s->cells;
  int nr_cells = s->nr_cells;
  int nr_proxies = e->nr_proxies;
  int offset[nr_cells];
  MPI_Request reqs_in[engine_maxproxies];
  MPI_Request reqs_out[engine_maxproxies];
  MPI_Status status;

  /* Run through the cells and get the size of the ones that will be sent off.
   */
  for (k = 0; k < nr_cells; k++) {
    offset[k] = count;
    if (cells[k].sendto)
      count += (cells[k].pcell_size = cell_getsize(&cells[k]));
  }

  /* Allocate the pcells. */
  if ((pcells = (struct pcell *)malloc(sizeof(struct pcell) * count)) == NULL)
    error("Failed to allocate pcell buffer.");

  /* Pack the cells. */
  cell_next_tag = 0;
  for (k = 0; k < nr_cells; k++)
    if (cells[k].sendto) {
      cell_pack(&cells[k], &pcells[offset[k]]);
      cells[k].pcell = &pcells[offset[k]];
    }

  /* Launch the proxies. */
  for (k = 0; k < nr_proxies; k++) {
    proxy_cells_exch1(&e->proxies[k]);
    reqs_in[k] = e->proxies[k].req_cells_count_in;
    reqs_out[k] = e->proxies[k].req_cells_count_out;
  }

  /* Wait for each count to come in and start the recv. */
  for (k = 0; k < nr_proxies; k++) {
    if (MPI_Waitany(nr_proxies, reqs_in, &pid, &status) != MPI_SUCCESS ||
        pid == MPI_UNDEFINED)
      error("MPI_Waitany failed.");
    // message( "request from proxy %i has arrived." , pid );
    proxy_cells_exch2(&e->proxies[pid]);
  }

  /* Wait for all the sends to have finished too. */
  if (MPI_Waitall(nr_proxies, reqs_out, MPI_STATUSES_IGNORE) != MPI_SUCCESS)
    error("MPI_Waitall on sends failed.");

  /* Set the requests for the cells. */
  for (k = 0; k < nr_proxies; k++) {
    reqs_in[k] = e->proxies[k].req_cells_in;
    reqs_out[k] = e->proxies[k].req_cells_out;
  }

  /* Wait for each pcell array to come in from the proxies. */
  for (k = 0; k < nr_proxies; k++) {
    if (MPI_Waitany(nr_proxies, reqs_in, &pid, &status) != MPI_SUCCESS ||
        pid == MPI_UNDEFINED)
      error("MPI_Waitany failed.");
    // message( "cell data from proxy %i has arrived." , pid );
    for (count = 0, j = 0; j < e->proxies[pid].nr_cells_in; j++)
      count += cell_unpack(&e->proxies[pid].pcells_in[count],
                           e->proxies[pid].cells_in[j], e->s);
  }

  /* Wait for all the sends to have finished too. */
  if (MPI_Waitall(nr_proxies, reqs_out, MPI_STATUSES_IGNORE) != MPI_SUCCESS)
    error("MPI_Waitall on sends failed.");

  /* Count the number of particles we need to import and re-allocate
     the buffer if needed. */
  for (count = 0, k = 0; k < nr_proxies; k++)
    for (j = 0; j < e->proxies[k].nr_cells_in; j++)
      count += e->proxies[k].cells_in[j]->count;
  if (count > s->size_parts_foreign) {
    if (s->parts_foreign != NULL) free(s->parts_foreign);
    s->size_parts_foreign = 1.1 * count;
    if (posix_memalign((void **)&s->parts_foreign, part_align,
                       sizeof(struct part) * s->size_parts_foreign) != 0)
      error("Failed to allocate foreign part data.");
  }

  /* Unpack the cells and link to the particle data. */
  struct part *parts = s->parts_foreign;
  for (k = 0; k < nr_proxies; k++) {
    for (count = 0, j = 0; j < e->proxies[k].nr_cells_in; j++) {
      count += cell_link(e->proxies[k].cells_in[j], parts);
      parts = &parts[e->proxies[k].cells_in[j]->count];
    }
  }
  s->nr_parts_foreign = parts - s->parts_foreign;

  /* Is the parts buffer large enough? */
  if (s->nr_parts_foreign > s->size_parts_foreign)
    error("Foreign parts buffer too small.");

  /* Free the pcell buffer. */
  free(pcells);

#else
  error("SWIFT was not compiled with MPI support.");
#endif
}

/**
 * @brief Exchange straying parts with other nodes.
 *
 * @param e The #engine.
 * @param offset The index in the parts array as of which the foreign parts
 *reside.
 * @param ind The ID of the foreign #cell.
 * @param N The number of stray parts.
 *
 * @return The number of arrived parts copied to parts and xparts.
 */

int engine_exchange_strays(struct engine *e, int offset, int *ind, int N) {
#ifdef WITH_MPI

  int k, pid, count = 0, nr_in = 0, nr_out = 0;
  MPI_Request reqs_in[2 * engine_maxproxies];
  MPI_Request reqs_out[2 * engine_maxproxies];
  MPI_Status status;
  struct proxy *p;
  struct space *s = e->s;

  /* Re-set the proxies. */
  for (k = 0; k < e->nr_proxies; k++) e->proxies[k].nr_parts_out = 0;

  /* Put the parts into the corresponding proxies. */
  for (k = 0; k < N; k++) {
    int node_id = e->s->cells[ind[k]].nodeID;
    if (node_id < 0 || node_id >= e->nr_nodes)
      error("Bad node ID %i.", node_id);
    pid = e->proxy_ind[node_id];
    if (pid < 0)
      error(
          "Do not have a proxy for the requested nodeID %i for part with "
          "id=%llu, x=[%e,%e,%e].",
          node_id, s->parts[offset + k].id, s->parts[offset + k].x[0],
          s->parts[offset + k].x[1], s->parts[offset + k].x[2]);
    proxy_parts_load(&e->proxies[pid], &s->parts[offset + k],
                     &s->xparts[offset + k], 1);
  }

  /* Launch the proxies. */
  for (k = 0; k < e->nr_proxies; k++) {
    proxy_parts_exch1(&e->proxies[k]);
    reqs_in[k] = e->proxies[k].req_parts_count_in;
    reqs_out[k] = e->proxies[k].req_parts_count_out;
  }

  /* Wait for each count to come in and start the recv. */
  for (k = 0; k < e->nr_proxies; k++) {
    if (MPI_Waitany(e->nr_proxies, reqs_in, &pid, &status) != MPI_SUCCESS ||
        pid == MPI_UNDEFINED)
      error("MPI_Waitany failed.");
    // message( "request from proxy %i has arrived." , pid );
    proxy_parts_exch2(&e->proxies[pid]);
  }

  /* Wait for all the sends to have finished too. */
  if (MPI_Waitall(e->nr_proxies, reqs_out, MPI_STATUSES_IGNORE) != MPI_SUCCESS)
    error("MPI_Waitall on sends failed.");

  /* Count the total number of incoming particles and make sure we have
     enough space to accommodate them. */
  int count_in = 0;
  for (k = 0; k < e->nr_proxies; k++) count_in += e->proxies[k].nr_parts_in;
  message("sent out %i particles, got %i back.", N, count_in);
  if (offset + count_in > s->size_parts) {
    s->size_parts = (offset + count_in) * 1.05;
    struct part *parts_new = NULL;
    struct xpart *xparts_new = NULL;
    if (posix_memalign((void **)&parts_new, part_align,
                       sizeof(struct part) * s->size_parts) != 0 ||
        posix_memalign((void **)&xparts_new, part_align,
                       sizeof(struct xpart) * s->size_parts) != 0)
      error("Failed to allocate new part data.");
    memcpy(parts_new, s->parts, sizeof(struct part) * offset);
    memcpy(xparts_new, s->xparts, sizeof(struct xpart) * offset);
    free(s->parts);
    free(s->xparts);
    s->parts = parts_new;
    s->xparts = xparts_new;
  }

  /* Collect the requests for the particle data from the proxies. */
  for (k = 0; k < e->nr_proxies; k++) {
    if (e->proxies[k].nr_parts_in > 0) {
      reqs_in[2 * k] = e->proxies[k].req_parts_in;
      reqs_in[2 * k + 1] = e->proxies[k].req_xparts_in;
      nr_in += 1;
    } else
      reqs_in[2 * k] = reqs_in[2 * k + 1] = MPI_REQUEST_NULL;
    if (e->proxies[k].nr_parts_out > 0) {
      reqs_out[2 * k] = e->proxies[k].req_parts_out;
      reqs_out[2 * k + 1] = e->proxies[k].req_xparts_out;
      nr_out += 1;
    } else
      reqs_out[2 * k] = reqs_out[2 * k + 1] = MPI_REQUEST_NULL;
  }

  /* Wait for each part array to come in and collect the new
     parts from the proxies. */
  for (k = 0; k < 2 * (nr_in + nr_out); k++) {
    int err;
    if ((err = MPI_Waitany(2 * e->nr_proxies, reqs_in, &pid, &status)) !=
        MPI_SUCCESS) {
      mpi_error(err, "MPI_Waitany failed.");
    }
    if (pid == MPI_UNDEFINED) break;
    // message( "request from proxy %i has arrived." , pid );
    if (reqs_in[pid & ~1] == MPI_REQUEST_NULL &&
        reqs_in[pid | 1] == MPI_REQUEST_NULL) {
      p = &e->proxies[pid >> 1];
      memcpy(&s->parts[offset + count], p->parts_in,
             sizeof(struct part) * p->nr_parts_in);
      memcpy(&s->xparts[offset + count], p->xparts_in,
             sizeof(struct xpart) * p->nr_parts_in);
      /* for (int k = offset; k < offset + count; k++)
         message(
            "received particle %lli, x=[%.3e %.3e %.3e], h=%.3e, from node %i.",
            s->parts[k].id, s->parts[k].x[0], s->parts[k].x[1],
            s->parts[k].x[2], s->parts[k].h, p->nodeID); */
      count += p->nr_parts_in;
    }
  }

  /* Wait for all the sends to have finished too. */
  if (nr_out > 0)
    if (MPI_Waitall(2 * e->nr_proxies, reqs_out, MPI_STATUSES_IGNORE) !=
        MPI_SUCCESS)
      error("MPI_Waitall on sends failed.");

  /* Return the number of harvested parts. */
  return count;

#else
  error("SWIFT was not compiled with MPI support.");
  return 0;
#endif
}

/**
 * @brief Fill the #space's task list.
 *
 * @param e The #engine we are working with.
 */

void engine_maketasks(struct engine *e) {
  struct space *s = e->s;
  struct scheduler *sched = &e->sched;
  struct cell *cells = s->cells;
  int nr_cells = s->nr_cells;
  int nodeID = e->nodeID;
  int i, j, k, ii, jj, kk, iii, jjj, kkk, cid, cjd, sid;
  int *cdim = s->cdim;
  struct task *t, *t2;
  struct cell *ci, *cj;

  /* Re-set the scheduler. */
  scheduler_reset(sched, s->tot_cells * engine_maxtaskspercell);

  /* Add the space sorting tasks. */
  for (i = 0; i < e->nr_threads; i++)
    scheduler_addtask(sched, task_type_psort, task_subtype_none, i, 0, NULL,
                      NULL, 0);

  /* Run through the highest level of cells and add pairs. */
  for (i = 0; i < cdim[0]; i++)
    for (j = 0; j < cdim[1]; j++)
      for (k = 0; k < cdim[2]; k++) {
        cid = cell_getid(cdim, i, j, k);
        if (cells[cid].count == 0) continue;
        ci = &cells[cid];
        if (ci->count == 0) continue;
        if (ci->nodeID == nodeID)
          scheduler_addtask(sched, task_type_self, task_subtype_density, 0, 0,
                            ci, NULL, 0);
        for (ii = -1; ii < 2; ii++) {
          iii = i + ii;
          if (!s->periodic && (iii < 0 || iii >= cdim[0])) continue;
          iii = (iii + cdim[0]) % cdim[0];
          for (jj = -1; jj < 2; jj++) {
            jjj = j + jj;
            if (!s->periodic && (jjj < 0 || jjj >= cdim[1])) continue;
            jjj = (jjj + cdim[1]) % cdim[1];
            for (kk = -1; kk < 2; kk++) {
              kkk = k + kk;
              if (!s->periodic && (kkk < 0 || kkk >= cdim[2])) continue;
              kkk = (kkk + cdim[2]) % cdim[2];
              cjd = cell_getid(cdim, iii, jjj, kkk);
              cj = &cells[cjd];
              if (cid >= cjd || cj->count == 0 ||
                  (ci->nodeID != nodeID && cj->nodeID != nodeID))
                continue;
              sid = sortlistID[(kk + 1) + 3 * ((jj + 1) + 3 * (ii + 1))];
              scheduler_addtask(sched, task_type_pair, task_subtype_density,
                                sid, 0, ci, cj, 1);
            }
          }
        }
      }

  /* Add the gravity mm tasks. */
  for (i = 0; i < nr_cells; i++)
    if (cells[i].gcount > 0) {
      scheduler_addtask(sched, task_type_grav_mm, task_subtype_none, -1, 0,
                        &cells[i], NULL, 0);
      for (j = i + 1; j < nr_cells; j++)
        if (cells[j].gcount > 0)
          scheduler_addtask(sched, task_type_grav_mm, task_subtype_none, -1, 0,
                            &cells[i], &cells[j], 0);
    }

  /* Split the tasks. */
  scheduler_splittasks(sched);

  /* Allocate the list of cell-task links. The maximum number of links
     is the number of cells (s->tot_cells) times the number of neighbours (27)
     times the number of interaction types (2, density and force). */
  if (e->links != NULL) free(e->links);
  e->size_links = s->tot_cells * 27 * 2;
  if ((e->links = malloc(sizeof(struct link) * e->size_links)) == NULL)
    error("Failed to allocate cell-task links.");
  e->nr_links = 0;

  /* Add the gravity up/down tasks at the top-level cells and push them down. */
  for (k = 0; k < nr_cells; k++)
    if (cells[k].nodeID == nodeID && cells[k].gcount > 0) {
      /* Create tasks at top level. */
      struct task *up =
          scheduler_addtask(sched, task_type_grav_up, task_subtype_none, 0, 0,
                            &cells[k], NULL, 0);
      struct task *down =
          scheduler_addtask(sched, task_type_grav_down, task_subtype_none, 0, 0,
                            &cells[k], NULL, 0);

      /* Push tasks down the cell hierarchy. */
      engine_addtasks_grav(e, &cells[k], up, down);
    }

  /* Count the number of tasks associated with each cell and
     store the density tasks in each cell, and make each sort
     depend on the sorts of its progeny. */
  for (k = 0; k < sched->nr_tasks; k++) {
    /* Get the current task. */
    t = &sched->tasks[k];
    if (t->skip) continue;

    /* Link sort tasks together. */
    if (t->type == task_type_sort && t->ci->split)
      for (j = 0; j < 8; j++)
        if (t->ci->progeny[j] != NULL && t->ci->progeny[j]->sorts != NULL) {
          t->ci->progeny[j]->sorts->skip = 0;
          scheduler_addunlock(sched, t->ci->progeny[j]->sorts, t);
        }

    /* Link density tasks to cells. */
    if (t->type == task_type_self) {
      atomic_inc(&t->ci->nr_tasks);
      if (t->subtype == task_subtype_density) {
        t->ci->density = engine_addlink(e, t->ci->density, t);
        atomic_inc(&t->ci->nr_density);
      }
    } else if (t->type == task_type_pair) {
      atomic_inc(&t->ci->nr_tasks);
      atomic_inc(&t->cj->nr_tasks);
      if (t->subtype == task_subtype_density) {
        t->ci->density = engine_addlink(e, t->ci->density, t);
        atomic_inc(&t->ci->nr_density);
        t->cj->density = engine_addlink(e, t->cj->density, t);
        atomic_inc(&t->cj->nr_density);
      }
    } else if (t->type == task_type_sub) {
      atomic_inc(&t->ci->nr_tasks);
      if (t->cj != NULL) atomic_inc(&t->cj->nr_tasks);
      if (t->subtype == task_subtype_density) {
        t->ci->density = engine_addlink(e, t->ci->density, t);
        atomic_inc(&t->ci->nr_density);
        if (t->cj != NULL) {
          t->cj->density = engine_addlink(e, t->cj->density, t);
          atomic_inc(&t->cj->nr_density);
        }
      }
    }

    /* Link gravity multipole tasks to the up/down tasks. */
    if (t->type == task_type_grav_mm ||
        (t->type == task_type_sub && t->subtype == task_subtype_grav)) {
      atomic_inc(&t->ci->nr_tasks);
      scheduler_addunlock(sched, t->ci->grav_up, t);
      scheduler_addunlock(sched, t, t->ci->grav_down);
      if (t->cj != NULL && t->ci->grav_up != t->cj->grav_up) {
        scheduler_addunlock(sched, t->cj->grav_up, t);
        scheduler_addunlock(sched, t, t->cj->grav_down);
      }
    }
  }

  /* Append a ghost task to each cell, and add kick tasks to the
     super cells. */
  for (k = 0; k < nr_cells; k++) engine_mkghosts(e, &cells[k], NULL);

  /* Run through the tasks and make force tasks for each density task.
     Each force task depends on the cell ghosts and unlocks the kick task
     of its super-cell. */
  kk = sched->nr_tasks;
  for (k = 0; k < kk; k++) {
    /* Get a pointer to the task. */
    t = &sched->tasks[k];

    /* Skip? */
    if (t->skip) continue;

    /* Self-interaction? */
    if (t->type == task_type_self && t->subtype == task_subtype_density) {
      scheduler_addunlock(sched, t->ci->super->init, t);
      scheduler_addunlock(sched, t, t->ci->super->ghost);
      t2 = scheduler_addtask(sched, task_type_self, task_subtype_force, 0, 0,
                             t->ci, NULL, 0);
      scheduler_addunlock(sched, t->ci->super->ghost, t2);
      scheduler_addunlock(sched, t2, t->ci->super->kick);
      t->ci->force = engine_addlink(e, t->ci->force, t2);
      atomic_inc(&t->ci->nr_force);
    }

    /* Otherwise, pair interaction? */
    else if (t->type == task_type_pair && t->subtype == task_subtype_density) {
      t2 = scheduler_addtask(sched, task_type_pair, task_subtype_force, 0, 0,
                             t->ci, t->cj, 0);
      if (t->ci->nodeID == nodeID) {
        scheduler_addunlock(sched, t->ci->super->init, t);
        scheduler_addunlock(sched, t, t->ci->super->ghost);
        scheduler_addunlock(sched, t->ci->super->ghost, t2);
        scheduler_addunlock(sched, t2, t->ci->super->kick);
      }
      if (t->cj->nodeID == nodeID && t->ci->super != t->cj->super) {
        scheduler_addunlock(sched, t->cj->super->init, t);
        scheduler_addunlock(sched, t, t->cj->super->ghost);
        scheduler_addunlock(sched, t->cj->super->ghost, t2);
        scheduler_addunlock(sched, t2, t->cj->super->kick);
      }
      t->ci->force = engine_addlink(e, t->ci->force, t2);
      atomic_inc(&t->ci->nr_force);
      t->cj->force = engine_addlink(e, t->cj->force, t2);
      atomic_inc(&t->cj->nr_force);
    }

    /* Otherwise, sub interaction? */
    else if (t->type == task_type_sub && t->subtype == task_subtype_density) {
      t2 = scheduler_addtask(sched, task_type_sub, task_subtype_force, t->flags,
                             0, t->ci, t->cj, 0);
      if (t->ci->nodeID == nodeID) {
        scheduler_addunlock(sched, t, t->ci->super->ghost);
        scheduler_addunlock(sched, t->ci->super->ghost, t2);
        scheduler_addunlock(sched, t2, t->ci->super->kick);
      }
      if (t->cj != NULL && t->cj->nodeID == nodeID &&
          t->ci->super != t->cj->super) {
        scheduler_addunlock(sched, t, t->cj->super->ghost);
        scheduler_addunlock(sched, t->cj->super->ghost, t2);
        scheduler_addunlock(sched, t2, t->cj->super->kick);
      }
      t->ci->force = engine_addlink(e, t->ci->force, t2);
      atomic_inc(&t->ci->nr_force);
      if (t->cj != NULL) {
        t->cj->force = engine_addlink(e, t->cj->force, t2);
        atomic_inc(&t->cj->nr_force);
      }
    }

    /* /\* Kick tasks should rely on the grav_down tasks of their cell. *\/ */
    /* else if (t->type == task_type_kick && t->ci->grav_down != NULL) */
    /*   scheduler_addunlock(sched, t->ci->grav_down, t); */
  }

/* Add the communication tasks if MPI is being used. */
#ifdef WITH_MPI

  /* Loop over the proxies. */
  for (int pid = 0; pid < e->nr_proxies; pid++) {
    /* Get a handle on the proxy. */
    struct proxy *p = &e->proxies[pid];

    /* Loop through the proxy's incoming cells and add the
       recv tasks. */
    for (k = 0; k < p->nr_cells_in; k++)
      engine_addtasks_recv(e, p->cells_in[k], NULL, NULL);

    /* Loop through the proxy's outgoing cells and add the
       send tasks. */
    for (k = 0; k < p->nr_cells_out; k++)
      engine_addtasks_send(e, p->cells_out[k], p->cells_in[0]);
  }

#endif

  /* Set the unlocks per task. */
  scheduler_set_unlocks(sched);

  /* Rank the tasks. */
  scheduler_ranktasks(sched);

  /* Weight the tasks. */
  scheduler_reweight(sched);

  /* Set the tasks age. */
  e->tasks_age = 0;
}

/**
 * @brief Mark tasks to be skipped and set the sort flags accordingly.
 *
 * @return 1 if the space has to be rebuilt, 0 otherwise.
 */

int engine_marktasks(struct engine *e) {
  struct scheduler *s = &e->sched;
  int k, nr_tasks = s->nr_tasks, *ind = s->tasks_ind;
  struct task *t, *tasks = s->tasks;
  float t_end = e->time;
  struct cell *ci, *cj;
  // ticks tic = getticks();

  /* Much less to do here if we're on a fixed time-step. */
<<<<<<< HEAD
  if (!(e->policy & engine_policy_multistep)) {
=======
  if (e->policy & engine_policy_fixdt) {

>>>>>>> e537eb76
    /* Run through the tasks and mark as skip or not. */
    for (k = 0; k < nr_tasks; k++) {
      /* Get a handle on the kth task. */
      t = &tasks[ind[k]];

      /* Pair? */
      if (t->type == task_type_pair ||
          (t->type == task_type_sub && t->cj != NULL)) {
        /* Local pointers. */
        ci = t->ci;
        cj = t->cj;

        /* Too much particle movement? */
        if (t->tight &&
            (fmaxf(ci->h_max, cj->h_max) + ci->dx_max + cj->dx_max > cj->dmin ||
             ci->dx_max > space_maxreldx * ci->h_max ||
             cj->dx_max > space_maxreldx * cj->h_max))
          return 1;

      }

      /* Sort? */
      else if (t->type == task_type_sort) {
        /* If all the sorts have been done, make this task implicit. */
        if (!(t->flags & (t->flags ^ t->ci->sorted))) t->implicit = 1;
      }
    }

    /* Multiple-timestep case */
  } else {
    /* Run through the tasks and mark as skip or not. */
    for (k = 0; k < nr_tasks; k++) {
      /* Get a handle on the kth task. */
      t = &tasks[ind[k]];

      /* Sort-task? Note that due to the task ranking, the sorts
         will all come before the pairs. */
      if (t->type == task_type_sort) {
        /* Re-set the flags. */
        t->flags = 0;
        t->skip = 1;

      }

      /* Single-cell task? */
      else if (t->type == task_type_self || t->type == task_type_ghost ||
               (t->type == task_type_sub && t->cj == NULL)) {
        /* Set this task's skip. */
        t->skip = (t->ci->t_end_min > t_end);
      }

      /* Pair? */
      else if (t->type == task_type_pair ||
               (t->type == task_type_sub && t->cj != NULL)) {
        /* Local pointers. */
        ci = t->ci;
        cj = t->cj;

        /* Set this task's skip. */
        t->skip = (ci->t_end_min > t_end && cj->t_end_min > t_end);

        /* Too much particle movement? */
        if (t->tight &&
            (fmaxf(ci->h_max, cj->h_max) + ci->dx_max + cj->dx_max > cj->dmin ||
             ci->dx_max > space_maxreldx * ci->h_max ||
             cj->dx_max > space_maxreldx * cj->h_max))
          return 1;

        /* Set the sort flags. */
        if (!t->skip && t->type == task_type_pair) {
          if (!(ci->sorted & (1 << t->flags))) {
            ci->sorts->flags |= (1 << t->flags);
            ci->sorts->skip = 0;
          }
          if (!(cj->sorted & (1 << t->flags))) {
            cj->sorts->flags |= (1 << t->flags);
            cj->sorts->skip = 0;
          }
        }

      }

      /* Kick? */
      else if (t->type == task_type_kick) {
        t->skip = (t->ci->t_end_min > t_end);
      }

      /* Drift? */
      else if (t->type == task_type_drift)
        t->skip = 0;

      /* Init? */
      else if (t->type == task_type_init) {
        /* Set this task's skip. */
        t->skip = (t->ci->t_end_min > t_end);
      }

      /* None? */
      else if (t->type == task_type_none)
        t->skip = 1;
    }
  }

  // message( "took %.3f ms." , (double)(getticks() - tic)/CPU_TPS*1000 );

  /* All is well... */
  return 0;
}

/**
 * @brief Prints the number of tasks in the engine
 *
 * @param e The #engine.
 */

<<<<<<< HEAD
void engine_rebuild(struct engine *e) {
=======
void engine_print(struct engine *e) {

>>>>>>> e537eb76
  int k;
  struct scheduler *sched = &e->sched;

  /* Count and print the number of each task type. */
  int counts[task_type_count + 1];
  for (k = 0; k <= task_type_count; k++) counts[k] = 0;
  for (k = 0; k < sched->nr_tasks; k++)
    if (!sched->tasks[k].skip)
      counts[(int)sched->tasks[k].type] += 1;
    else
      counts[task_type_count] += 1;
#ifdef WITH_MPI
  printf("[%03i] engine_print: task counts are [ %s=%i", e->nodeID,
         taskID_names[0], counts[0]);
#else
  printf("engine_print: task counts are [ %s=%i", taskID_names[0], counts[0]);
#endif
  for (k = 1; k < task_type_count; k++)
    printf(" %s=%i", taskID_names[k], counts[k]);
  printf(" skipped=%i ]\n", counts[task_type_count]);
  fflush(stdout);
  message("nr_parts = %i.", e->s->nr_parts);
}

/**
 * @brief Rebuild the space and tasks.
 *
 * @param e The #engine.
 */

void engine_rebuild(struct engine *e) {
  /* Clear the forcerebuild flag, whatever it was. */
  e->forcerebuild = 0;

  /* Re-build the space. */
  // tic = getticks();
  space_rebuild(e->s, 0.0, e->nodeID == 0);
// message( "space_rebuild took %.3f ms." , (double)(getticks() -
// tic)/CPU_TPS*1000 );

/* If in parallel, exchange the cell structure. */
#ifdef WITH_MPI
  // tic = getticks();
  engine_exchange_cells(e);
// message( "engine_exchange_cells took %.3f ms." , (double)(getticks() -
// tic)/CPU_TPS*1000 );
#endif

  /* Re-build the tasks. */
  // tic = getticks();
  engine_maketasks(e);
  // message( "engine_maketasks took %.3f ms." , (double)(getticks() -
  // tic)/CPU_TPS*1000 );

  /* Run through the tasks and mark as skip or not. */
  // tic = getticks();
  if (engine_marktasks(e))
    error("engine_marktasks failed after space_rebuild.");
  // message( "engine_marktasks took %.3f ms." , (double)(getticks() -
  // tic)/CPU_TPS*1000 );

  /* Print the status of the system */
  engine_print(e);
}

/**
 * @brief Prepare the #engine by re-building the cells and tasks.
 *
 * @param e The #engine to prepare.
 */

void engine_prepare(struct engine *e) {
  int rebuild;

  TIMER_TIC

  /* Run through the tasks and mark as skip or not. */
  // tic = getticks();
  rebuild = (e->forcerebuild || engine_marktasks(e));
// message( "space_marktasks took %.3f ms." , (double)(getticks() -
// tic)/CPU_TPS*1000 );

/* Collect the values of rebuild from all nodes. */
#ifdef WITH_MPI
  // tic = getticks();
  int buff;
  if (MPI_Allreduce(&rebuild, &buff, 1, MPI_INT, MPI_MAX, MPI_COMM_WORLD) !=
      MPI_SUCCESS)
    error("Failed to aggregate the rebuild flag across nodes.");
  rebuild = buff;
// message( "rebuild allreduce took %.3f ms." , (double)(getticks() -
// tic)/CPU_TPS*1000 );
#endif
  e->tic_step = getticks();

  /* Did this not go through? */
  if (rebuild) {
    // tic = getticks();
    engine_rebuild(e);
    // message( "engine_rebuild took %.3f ms." , (double)(getticks() -
    // tic)/CPU_TPS*1000 );
  }

  /* Re-rank the tasks every now and then. */
  if (e->tasks_age % engine_tasksreweight == 1) {
    // tic = getticks();
    scheduler_reweight(&e->sched);
    // message( "scheduler_reweight took %.3f ms." , (double)(getticks() -
    // tic)/CPU_TPS*1000 );
  }
  e->tasks_age += 1;

  TIMER_TOC(timer_prepare);
}

/**
 * @brief Implements a barrier for the #runner threads.
 *
 * @param e The #engine.
 * @param tid The thread ID
 */

void engine_barrier(struct engine *e, int tid) {
  /* First, get the barrier mutex. */
  if (pthread_mutex_lock(&e->barrier_mutex) != 0)
    error("Failed to get barrier mutex.");

  /* This thread is no longer running. */
  e->barrier_running -= 1;

  /* If all threads are in, send a signal... */
  if (e->barrier_running == 0)
    if (pthread_cond_broadcast(&e->barrier_cond) != 0)
      error("Failed to broadcast barrier full condition.");

  /* Wait for the barrier to open. */
  while (e->barrier_launch == 0 || tid >= e->barrier_launchcount)
    if (pthread_cond_wait(&e->barrier_cond, &e->barrier_mutex) != 0)
      error("Error waiting for barrier to close.");

  /* This thread has been launched. */
  e->barrier_running += 1;
  e->barrier_launch -= 1;

  /* If I'm the last one out, signal the condition again. */
  if (e->barrier_launch == 0)
    if (pthread_cond_broadcast(&e->barrier_cond) != 0)
      error("Failed to broadcast empty barrier condition.");

  /* Last but not least, release the mutex. */
  if (pthread_mutex_unlock(&e->barrier_mutex) != 0)
    error("Failed to get unlock the barrier mutex.");
}

/**
 * @brief Mapping function to collect the data from the kick.
 */

<<<<<<< HEAD
void engine_collect_kick2(struct cell *c) {
=======
void engine_collect_kick(struct cell *c) {

>>>>>>> e537eb76
  int k, updated = 0;
  float t_end_min = FLT_MAX, t_end_max = 0.0f;
  double ekin = 0.0, epot = 0.0;
  float mom[3] = {0.0f, 0.0f, 0.0f}, ang[3] = {0.0f, 0.0f, 0.0f};
  struct cell *cp;

  /* If I am a super-cell, return immediately. */
  if (c->kick != NULL || c->count == 0) return;

  /* If this cell is not split, I'm in trouble. */
  if (!c->split) error("Cell has no super-cell.");

  /* Collect the values from the progeny. */
  for (k = 0; k < 8; k++)
    if ((cp = c->progeny[k]) != NULL) {
      engine_collect_kick(cp);
      t_end_min = fminf(t_end_min, cp->t_end_min);
      t_end_max = fmaxf(t_end_max, cp->t_end_max);
      updated += cp->updated;
      ekin += cp->ekin;
      epot += cp->epot;
      mom[0] += cp->mom[0];
      mom[1] += cp->mom[1];
      mom[2] += cp->mom[2];
      ang[0] += cp->ang[0];
      ang[1] += cp->ang[1];
      ang[2] += cp->ang[2];
    }

  /* Store the collected values in the cell. */
  c->t_end_min = t_end_min;
  c->t_end_max = t_end_max;
  c->updated = updated;
  c->ekin = ekin;
  c->epot = epot;
  c->mom[0] = mom[0];
  c->mom[1] = mom[1];
  c->mom[2] = mom[2];
  c->ang[0] = ang[0];
  c->ang[1] = ang[1];
  c->ang[2] = ang[2];
}

/**
 * @brief Launch the runners.
 *
 * @param e The #engine.
 * @param nr_runners The number of #runner to let loose.
 * @param mask The task mask to launch.
 * @param submask The sub-task mask to launch.
 */

<<<<<<< HEAD
void engine_launch(struct engine *e, int nr_runners, unsigned int mask) {
=======
void engine_launch(struct engine *e, int nr_runners, unsigned int mask,
                   unsigned int submask) {

>>>>>>> e537eb76
  /* Prepare the scheduler. */
  atomic_inc(&e->sched.waiting);

  /* Cry havoc and let loose the dogs of war. */
  e->barrier_launch = nr_runners;
  e->barrier_launchcount = nr_runners;
  if (pthread_cond_broadcast(&e->barrier_cond) != 0)
    error("Failed to broadcast barrier open condition.");

  /* Load the tasks. */
  pthread_mutex_unlock(&e->barrier_mutex);
  scheduler_start(&e->sched, mask, submask);
  pthread_mutex_lock(&e->barrier_mutex);

  /* Remove the safeguard. */
  pthread_mutex_lock(&e->sched.sleep_mutex);
  atomic_dec(&e->sched.waiting);
  pthread_cond_broadcast(&e->sched.sleep_cond);
  pthread_mutex_unlock(&e->sched.sleep_mutex);

  /* Sit back and wait for the runners to come home. */
  while (e->barrier_launch || e->barrier_running)
    if (pthread_cond_wait(&e->barrier_cond, &e->barrier_mutex) != 0)
      error("Error while waiting for barrier.");
}

/**
 * @brief Initialises the particles and set them in a state ready to move
 *forward in time.
 *
 * @param e The #engine
 */
<<<<<<< HEAD
void engine_step(struct engine *e) {
  int k;
  float dt = e->dt, dt_step, dt_max = 0.0f, dt_min = FLT_MAX;
  double epot = 0.0, ekin = 0.0;
  float mom[3] = {0.0, 0.0, 0.0};
  float ang[3] = {0.0, 0.0, 0.0};
  int count = 0;
  struct cell *c;
=======
void engine_init_particles(struct engine *e) {

>>>>>>> e537eb76
  struct space *s = e->s;

  engine_prepare(e);

  engine_marktasks(e);

  /* Make sure all particles are ready to go */
  /* i.e. clean-up any stupid state in the ICs */
  message("Initialising particles");
  space_map_cells_pre(s, 1, cell_init_parts, NULL);

<<<<<<< HEAD
  /* Re-distribute the particles amongst the nodes? */
  if (e->forcerepart != REPART_NONE) engine_repartition(e);
=======
  // printParticle(e->s->parts, 1000, e->s->nr_parts);
  // printParticle(e->s->parts, 515050, e->s->nr_parts);
>>>>>>> e537eb76

  // message("\n0th DENSITY CALC\n");

  /* Now do a density calculation */
  TIMER_TIC;
  engine_launch(e, e->nr_threads,
                (1 << task_type_sort) | (1 << task_type_self) |
                    (1 << task_type_pair) | (1 << task_type_sub) |
                    (1 << task_type_init) | (1 << task_type_ghost) |
                    (1 << task_type_send) | (1 << task_type_recv),
                1 << task_subtype_density);

  TIMER_TOC(timer_runners);

  // message("\n0th ENTROPY CONVERSION\n");

  space_map_cells_pre(s, 1, cell_convert_hydro, NULL);

  // printParticle(e->s->parts, e->s->xparts,1000, e->s->nr_parts);
  // printParticle(e->s->parts, e->s->xparts,515050, e->s->nr_parts);

  /* Ready to go */
  e->step = -1;
}

/**
 * @brief Let the #engine loose to compute the forces.
 *
 * @param e The #engine.
 */
void engine_step(struct engine *e) {

  int k;
  int updates = 0;
  float t_end_min = FLT_MAX, t_end_max = 0.f;
  double epot = 0.0, ekin = 0.0;
  float mom[3] = {0.0, 0.0, 0.0};
  float ang[3] = {0.0, 0.0, 0.0};
  struct cell *c;
  struct space *s = e->s;

  TIMER_TIC2;

  /* Collect the cell data. */
  for (k = 0; k < s->nr_cells; k++)
    if (s->cells[k].nodeID == e->nodeID) {
      c = &s->cells[k];
      engine_collect_kick(c);
      t_end_min = fminf(t_end_min, c->t_end_min);
      t_end_max = fmaxf(t_end_max, c->t_end_max);
      ekin += c->ekin;
      epot += c->epot;
      updates += c->updated;
      mom[0] += c->mom[0];
      mom[1] += c->mom[1];
      mom[2] += c->mom[2];
      ang[0] += c->ang[0];
      ang[1] += c->ang[1];
      ang[2] += c->ang[2];
    }

/* Aggregate the data from the different nodes. */
#ifdef WITH_MPI
  double in[3], out[3];
  out[0] = t_end_min;
  if (MPI_Allreduce(out, in, 1, MPI_DOUBLE, MPI_MIN, MPI_COMM_WORLD) !=
      MPI_SUCCESS)
    error("Failed to aggregate t_end_min.");
  t_end_min = in[0];
  out[0] = t_end_max;
  if (MPI_Allreduce(out, in, 1, MPI_DOUBLE, MPI_MAX, MPI_COMM_WORLD) !=
      MPI_SUCCESS)
    error("Failed to aggregate t_end_max.");
  t_end_max = in[0];
  out[0] = updates;
  out[1] = ekin;
  out[2] = epot;
  if (MPI_Allreduce(out, in, 3, MPI_DOUBLE, MPI_SUM, MPI_COMM_WORLD) !=
      MPI_SUCCESS)
    error("Failed to aggregate energies.");
  updates = in[0];
  ekin = in[1];
  epot = in[2];
/* int nr_parts;
if ( MPI_Allreduce( &s->nr_parts , &nr_parts , 1 , MPI_INT , MPI_SUM ,
MPI_COMM_WORLD ) != MPI_SUCCESS )
    error( "Failed to aggregate particle count." );
if ( e->nodeID == 0 )
    message( "nr_parts=%i." , nr_parts ); */
#endif

  // message("\nDRIFT\n");

  /* Move forward in time */
  e->timeOld = e->time;
  e->time = t_end_min;
  e->step += 1;
  e->timeStep = e->time - e->timeOld;

  /* Drift everybody */
  engine_launch(e, e->nr_threads, 1 << task_type_drift, 0);

  // printParticle(e->s->parts, e->s->xparts, 1000, e->s->nr_parts);
  // printParticle(e->s->parts, e->s->xparts, 515050, e->s->nr_parts);

  // if(e->step == 2)   exit(0);

  // message("\nACCELERATION AND KICK\n");

  /* Re-distribute the particles amongst the nodes? */
  if (e->forcerepart) engine_repartition(e);

  /* Prepare the space. */
  engine_prepare(e);

  /* Send off the runners. */
  TIMER_TIC;
  engine_launch(e, e->nr_threads,
                (1 << task_type_sort) | (1 << task_type_self) |
                    (1 << task_type_pair) | (1 << task_type_sub) |
                    (1 << task_type_init) | (1 << task_type_ghost) |
                    (1 << task_type_kick) | (1 << task_type_send) |
                    (1 << task_type_recv),
                (1 << task_subtype_density) | (1 << task_subtype_force));

  TIMER_TOC(timer_runners);

  TIMER_TOC2(timer_step);

  printf("%d %f %f %d %.3f\n", e->step, e->time, e->timeStep, updates,
         ((double)timers[timer_count - 1]) / CPU_TPS * 1000);
  fflush(stdout);

  // printParticle(e->s->parts, e->s->xparts,1000, e->s->nr_parts);
  // printParticle(e->s->parts, e->s->xparts,515050, e->s->nr_parts);
}

/**
 * @brief Create and fill the proxies.
 *
 * @param e The #engine.
 */

void engine_makeproxies(struct engine *e) {
<<<<<<< HEAD
=======

#ifdef WITH_MPI
>>>>>>> e537eb76
  int i, j, k, ii, jj, kk;
  int cid, cjd, pid, ind[3], *cdim = e->s->cdim;
  struct space *s = e->s;
  struct cell *cells = s->cells;
  struct proxy *proxies = e->proxies;

  /* Prepare the proxies and the proxy index. */
  if (e->proxy_ind == NULL)
    if ((e->proxy_ind = (int *)malloc(sizeof(int) * e->nr_nodes)) == NULL)
      error("Failed to allocate proxy index.");
  for (k = 0; k < e->nr_nodes; k++) e->proxy_ind[k] = -1;
  e->nr_proxies = 0;

  /* The following loop is super-clunky, but it's necessary
     to ensure that the order of the send and recv cells in
     the proxies is identical for all nodes! */

  /* Loop over each cell in the space. */
  for (ind[0] = 0; ind[0] < cdim[0]; ind[0]++)
    for (ind[1] = 0; ind[1] < cdim[1]; ind[1]++)
      for (ind[2] = 0; ind[2] < cdim[2]; ind[2]++) {
        /* Get the cell ID. */
        cid = cell_getid(cdim, ind[0], ind[1], ind[2]);

        /* Loop over all its neighbours (periodic). */
        for (i = -1; i <= 1; i++) {
          ii = ind[0] + i;
          if (ii >= cdim[0])
            ii -= cdim[0];
          else if (ii < 0)
            ii += cdim[0];
          for (j = -1; j <= 1; j++) {
            jj = ind[1] + j;
            if (jj >= cdim[1])
              jj -= cdim[1];
            else if (jj < 0)
              jj += cdim[1];
            for (k = -1; k <= 1; k++) {
              kk = ind[2] + k;
              if (kk >= cdim[2])
                kk -= cdim[2];
              else if (kk < 0)
                kk += cdim[2];

              /* Get the cell ID. */
              cjd = cell_getid(cdim, ii, jj, kk);

              /* Add to proxies? */
              if (cells[cid].nodeID == e->nodeID &&
                  cells[cjd].nodeID != e->nodeID) {
                pid = e->proxy_ind[cells[cjd].nodeID];
                if (pid < 0) {
                  if (e->nr_proxies == engine_maxproxies)
                    error("Maximum number of proxies exceeded.");
                  proxy_init(&proxies[e->nr_proxies], e->nodeID,
                             cells[cjd].nodeID);
                  e->proxy_ind[cells[cjd].nodeID] = e->nr_proxies;
                  pid = e->nr_proxies;
                  e->nr_proxies += 1;
                }
                proxy_addcell_in(&proxies[pid], &cells[cjd]);
                proxy_addcell_out(&proxies[pid], &cells[cid]);
                cells[cid].sendto |= (1ULL << pid);
              }

              if (cells[cjd].nodeID == e->nodeID &&
                  cells[cid].nodeID != e->nodeID) {
                pid = e->proxy_ind[cells[cid].nodeID];
                if (pid < 0) {
                  if (e->nr_proxies == engine_maxproxies)
                    error("Maximum number of proxies exceeded.");
                  proxy_init(&proxies[e->nr_proxies], e->nodeID,
                             cells[cid].nodeID);
                  e->proxy_ind[cells[cid].nodeID] = e->nr_proxies;
                  pid = e->nr_proxies;
                  e->nr_proxies += 1;
                }
                proxy_addcell_in(&proxies[pid], &cells[cid]);
                proxy_addcell_out(&proxies[pid], &cells[cjd]);
                cells[cjd].sendto |= (1ULL << pid);
              }
            }
          }
        }
      }

#else
  error("SWIFT was not compiled with MPI support.");
#endif
}

/**
 * @brief Split the underlying space.
 *
 * Only used with MPI the partitions produced associate cells with nodes.
 * The partitioning can be performed in various ways, see the initpart
 * struct.
 *
 * @param e The #engine.
 * @param ipart initpart structure define the partition technique and any
 *              additional metadata.
 */
void engine_split(struct engine *e, struct initpart *ipart) {
#ifdef WITH_MPI

<<<<<<< HEAD
=======
void engine_split(struct engine *e, int *grid) {

#ifdef WITH_MPI

  int j, k;
  int ind[3];
>>>>>>> e537eb76
  struct space *s = e->s;

  if (ipart->type == INITPART_GRID) {
    int j, k;
    int ind[3];
    struct cell *c;

    /* If we've got the wrong number of nodes, fail. */
    if (e->nr_nodes != ipart->grid[0] * ipart->grid[1] * ipart->grid[2])
      error("Grid size does not match number of nodes.");

    /* Run through the cells and set their nodeID. */
    // message("s->dim = [%e,%e,%e]", s->dim[0], s->dim[1], s->dim[2]);
    for (k = 0; k < s->nr_cells; k++) {
      c = &s->cells[k];
      for (j = 0; j < 3; j++) ind[j] = c->loc[j] / s->dim[j] * ipart->grid[j];
      c->nodeID = ind[0] + ipart->grid[0] * (ind[1] + ipart->grid[1] * ind[2]);
      // message("cell at [%e,%e,%e]: ind = [%i,%i,%i], nodeID = %i", c->loc[0],
      // c->loc[1], c->loc[2], ind[0], ind[1], ind[2], c->nodeID);
    }
    
    /* The grid technique can fail, so check for this before proceeding. */
    if (!part_check_complete(s, (e->nodeID == 0), e->nr_nodes)) {
      if (e->nodeID == 0)
        message("Grid initial partition failed, using a vectorised partition");
      ipart->type = INITPART_VECTORIZE;
      engine_split(e, ipart);
      return;
    }

  } else if (ipart->type == INITPART_METIS_WEIGHT ||
             ipart->type == INITPART_METIS_NOWEIGHT) {
    /* Simple k-way partition selected by METIS using cell particle counts as
     * weights or not. Should be best when starting with a inhomogeneous dist.
     */

    /* Space for particles per cell counts, which will be used as weights or
     * not. */
    int *weights = NULL;
    if (ipart->type == INITPART_METIS_WEIGHT) {
        if ((weights = (int *)malloc(sizeof(int) * s->nr_cells)) == NULL)
        error("Failed to allocate weights buffer.");
      bzero(weights, sizeof(int) * s->nr_cells);

      /* Check each particle and accumilate the counts per cell. */
      struct part *parts = s->parts;
      int *cdim = s->cdim;
      double ih[3], dim[3];
      ih[0] = s->ih[0];
      ih[1] = s->ih[1];
      ih[2] = s->ih[2];
      dim[0] = s->dim[0];
      dim[1] = s->dim[1];
      dim[2] = s->dim[2];
      for (int k = 0; k < s->nr_parts; k++) {
        for (int j = 0; j < 3; j++) {
          if (parts[k].x[j] < 0.0)
            parts[k].x[j] += dim[j];
          else if (parts[k].x[j] >= dim[j])
            parts[k].x[j] -= dim[j];
        }
        const int cid =
            cell_getid(cdim, parts[k].x[0] * ih[0], parts[k].x[1] * ih[1],
                       parts[k].x[2] * ih[2]);
        weights[cid]++;
      }

      /* Get all the counts from all the nodes. */
      if (MPI_Allreduce(MPI_IN_PLACE, weights, s->nr_cells, MPI_INT, MPI_SUM,
                        MPI_COMM_WORLD) != MPI_SUCCESS)
        error("Failed to allreduce particle cell weights.");
    }

    /* Main node does the partition calculation. */
    int *celllist = (int *)malloc(sizeof(int) * s->nr_cells);
    if (celllist == NULL) error("Failed to allocate celllist");
    if (e->nodeID == 0)
      part_pick_metis(s, e->nr_nodes, weights, NULL, celllist);

    /* Distribute the celllist partition and apply. */
    int res = MPI_Bcast(celllist, s->nr_cells, MPI_INT, 0, MPI_COMM_WORLD);
    if (res != MPI_SUCCESS) mpi_error(res, "Failed to bcast the cell list");

    /* And apply to our cells */
    part_split_metis(s, e->nr_nodes, celllist);

    /* It's not known if this can fail, but check for this before proceeding. */
    if (!part_check_complete(s, (e->nodeID == 0), e->nr_nodes)) {
      if (e->nodeID == 0) 
        message("METIS initial partition failed, using a vectorised partition");
      ipart->type = INITPART_VECTORIZE;
      engine_split(e, ipart);
    }

    if (weights != NULL) free(weights);
    free(celllist);

  } else if (ipart->type == INITPART_VECTORIZE) {

    /* Vectorised selection, guaranteed to work for samples less than the
     * number of cells, but not very clumpy in the selection of regions. */
    int *samplecells = (int *)malloc(sizeof(int) * e->nr_nodes * 3);
    if (samplecells == NULL) error("Failed to allocate samplecells");

    if (e->nodeID == 0) {
      part_pick_vector(s, e->nr_nodes, samplecells);
    }

    /* Share the samplecells around all the nodes. */
    int res =
        MPI_Bcast(samplecells, e->nr_nodes * 3, MPI_INT, 0, MPI_COMM_WORLD);
    if (res != MPI_SUCCESS)
      mpi_error(res, "Failed to bcast the partition sample cells.");

    /* And apply to our cells */
    part_split_vector(s, e->nr_nodes, samplecells);
    free(samplecells);
  }

  /* Make the proxies. */
  engine_makeproxies(e);

  /* Re-allocate the local parts. */
  if (e->nodeID == 0)
    message("Re-allocating parts array from %i to %i.", s->size_parts,
            (int)(s->nr_parts * 1.2));
  s->size_parts = s->nr_parts * 1.2;
  struct part *parts_new = NULL;
  struct xpart *xparts_new = NULL;
  if (posix_memalign((void **)&parts_new, part_align,
                     sizeof(struct part) * s->size_parts) != 0 ||
      posix_memalign((void **)&xparts_new, part_align,
                     sizeof(struct xpart) * s->size_parts) != 0)
    error("Failed to allocate new part data.");
  memcpy(parts_new, s->parts, sizeof(struct part) * s->nr_parts);
  memcpy(xparts_new, s->xparts, sizeof(struct xpart) * s->nr_parts);
  free(s->parts);
  free(s->xparts);
  s->parts = parts_new;
  s->xparts = xparts_new;

<<<<<<< HEAD
=======
#else
  error("SWIFT was not compiled with MPI support.");
>>>>>>> e537eb76
#endif
}

#if defined(HAVE_LIBNUMA) && defined(_GNU_SOURCE)
static bool hyperthreads_present(void) {
#ifdef __linux__
  FILE *f =
      fopen("/sys/devices/system/cpu/cpu0/topology/thread_siblings_list", "r");

  int c;
  while ((c = fgetc(f)) != EOF && c != ',')
    ;
  fclose(f);

  return c == ',';
#else
  return true;  // just guess
#endif
}
#endif

/**
 * @brief init an engine with the given number of threads, queues, and
 *      the given policy.
 *
 * @param e The #engine.
 * @param s The #space in which this #runner will run.
 * @param dt The initial time step to use.
 * @param nr_threads The number of threads to spawn.
 * @param nr_queues The number of task queues to create.
 * @param nr_nodes The number of MPI ranks.
 * @param nodeID The MPI rank of this node.
 * @param policy The queuing policy to use.
 * @param timeBegin Time at the begininning of the simulation.
 * @param timeEnd Time at the end of the simulation.
 * @param dt_min Minimal allowed timestep (unsed with fixdt policy)
 * @param dt_max Maximal allowed timestep
 */

void engine_init(struct engine *e, struct space *s, float dt, int nr_threads,
                 int nr_queues, int nr_nodes, int nodeID, int policy,
                 float timeBegin, float timeEnd, float dt_min, float dt_max) {

  int i, k;
#if defined(HAVE_SETAFFINITY)
  int nr_cores = sysconf(_SC_NPROCESSORS_ONLN);
  int j, cpuid[nr_cores];
  cpu_set_t cpuset;
  if (policy & engine_policy_cputight) {
    for (k = 0; k < nr_cores; k++) cpuid[k] = k;
  } else {
    /*  Get next highest power of 2. */
    int maxint = 1;
    while (maxint < nr_cores) maxint *= 2;

    cpuid[0] = 0;
    k = 1;
    for (i = 1; i < maxint; i *= 2)
      for (j = maxint / i / 2; j < maxint; j += maxint / i)
        if (j < nr_cores && j != 0) cpuid[k++] = j;

#if defined(HAVE_LIBNUMA) && defined(_GNU_SOURCE)
    /* Ascending NUMA distance. Bubblesort(!) for stable equidistant CPUs. */
    if (numa_available() >= 0) {
      if (nodeID == 0) message("prefer NUMA-local CPUs");

      int home = numa_node_of_cpu(sched_getcpu()), half = nr_cores / 2;
      bool done = false, swap_hyperthreads = hyperthreads_present();
      if (swap_hyperthreads) message("prefer physical cores to hyperthreads");

      while (!done) {
        done = true;
        for (i = 1; i < nr_cores; i++) {
          int node_a = numa_node_of_cpu(cpuid[i - 1]);
          int node_b = numa_node_of_cpu(cpuid[i]);

          /* Avoid using local hyperthreads over unused remote physical cores.
           * Assume two hyperthreads, and that cpuid >= half partitions them.
           */
          int thread_a = swap_hyperthreads && cpuid[i - 1] >= half;
          int thread_b = swap_hyperthreads && cpuid[i] >= half;

          bool swap = thread_a > thread_b;
          if (thread_a == thread_b)
            swap = numa_distance(home, node_a) > numa_distance(home, node_b);

          if (swap) {
            int t = cpuid[i - 1];
            cpuid[i - 1] = cpuid[i];
            cpuid[i] = t;
            done = false;
          }
        }
      }
    }
#endif

    if (nodeID == 0) {
#ifdef WITH_MPI
      printf("[%03i] engine_init: cpu map is [ ", nodeID);
#else
      printf("engine_init: cpu map is [ ");
#endif
      for (i = 0; i < nr_cores; i++) printf("%i ", cpuid[i]);
      printf("].\n");
    }
  }
#endif

  /* Store the values. */
  e->s = s;
  e->nr_threads = nr_threads;
  e->policy = policy;
  e->step = 0;
  e->nullstep = 0;
  e->time = 0.0;
  e->nr_nodes = nr_nodes;
  e->nodeID = nodeID;
  e->proxy_ind = NULL;
  e->nr_proxies = 0;
  e->forcerebuild = 1;
  e->forcerepart = REPART_NONE;
  e->links = NULL;
  e->nr_links = 0;
  e->timeBegin = timeBegin;
  e->timeEnd = timeEnd;
  e->timeOld = timeBegin;
  e->time = timeBegin;
  e->timeStep = 0.;
  e->dt_min = dt_min;
  e->dt_max = dt_max;
  engine_rank = nodeID;

  /* Make the space link back to the engine. */
  s->e = e;

  /* Are we doing stuff in parallel? */
  if (nr_nodes > 1) {
#ifndef WITH_MPI
    error("SWIFT was not compiled with MPI support.");
#else
    e->policy |= engine_policy_mpi;
    if ((e->proxies = (struct proxy *)malloc(sizeof(struct proxy) *
                                             engine_maxproxies)) == NULL)
      error("Failed to allocate memory for proxies.");
    bzero(e->proxies, sizeof(struct proxy) * engine_maxproxies);
    e->nr_proxies = 0;
#endif
  }

  /* Print policy */
  engine_print_policy(e);

  /* Deal with timestep */
  if (e->policy & engine_policy_fixdt) {
    e->dt_min = e->dt_max;
  }

/* Construct types for MPI communications */
#ifdef WITH_MPI
  part_create_mpi_type(&e->part_mpi_type);
  xpart_create_mpi_type(&e->xpart_mpi_type);
#endif

  /* First of all, init the barrier and lock it. */
  if (pthread_mutex_init(&e->barrier_mutex, NULL) != 0)
    error("Failed to initialize barrier mutex.");
  if (pthread_cond_init(&e->barrier_cond, NULL) != 0)
    error("Failed to initialize barrier condition variable.");
  if (pthread_mutex_lock(&e->barrier_mutex) != 0)
    error("Failed to lock barrier mutex.");
  e->barrier_running = 0;
  e->barrier_launch = 0;
  e->barrier_launchcount = 0;

  /* Init the scheduler with enough tasks for the initial sorting tasks. */
  int nr_tasks = 2 * s->tot_cells + e->nr_threads;
  scheduler_init(&e->sched, e->s, nr_tasks, nr_queues, scheduler_flag_steal,
                 e->nodeID);
  s->nr_queues = nr_queues;

  /* Create the sorting tasks. */
  for (i = 0; i < e->nr_threads; i++)
    scheduler_addtask(&e->sched, task_type_psort, task_subtype_none, i, 0, NULL,
                      NULL, 0);

  scheduler_ranktasks(&e->sched);

  /* Allocate and init the threads. */
  if ((e->runners =
           (struct runner *)malloc(sizeof(struct runner) * nr_threads)) == NULL)
    error("Failed to allocate threads array.");
  for (k = 0; k < nr_threads; k++) {
    e->runners[k].id = k;
    e->runners[k].e = e;
    e->barrier_running += 1;
    if (pthread_create(&e->runners[k].thread, NULL, &runner_main,
                       &e->runners[k]) != 0)
      error("Failed to create runner thread.");
    if (e->policy & engine_policy_setaffinity) {
#if defined(HAVE_SETAFFINITY)

      /* Set a reasonable queue ID. */
      e->runners[k].cpuid = cpuid[k % nr_cores];
      if (nr_queues < nr_threads)
        e->runners[k].qid = cpuid[k % nr_cores] * nr_queues / nr_cores;
      else
        e->runners[k].qid = k;

      /* Set the cpu mask to zero | e->id. */
      CPU_ZERO(&cpuset);
      CPU_SET(cpuid[k % nr_cores], &cpuset);

      /* Apply this mask to the runner's pthread. */
      if (pthread_setaffinity_np(e->runners[k].thread, sizeof(cpu_set_t),
                                 &cpuset) != 0)
        error("Failed to set thread affinity.");

#else
      error("SWIFT was not compiled with affinity enabled.");
#endif
    } else {
      e->runners[k].cpuid = k;
      e->runners[k].qid = k * nr_queues / nr_threads;
    }
    // message( "runner %i on cpuid=%i with qid=%i." , e->runners[k].id ,
    // e->runners[k].cpuid , e->runners[k].qid );
  }

  /* Wait for the runner threads to be in place. */
  while (e->barrier_running || e->barrier_launch)
    if (pthread_cond_wait(&e->barrier_cond, &e->barrier_mutex) != 0)
      error("Error while waiting for runner threads to get in place.");
}

/**
 * @brief Prints the current policy of an engine
 *
 * @param e The engine to print information about
 */
void engine_print_policy(struct engine *e) {

#ifdef WITH_MPI
  if (e->nodeID == 0) {
    printf("[000] engine_policy: engine policies are [ ");
    for (int k = 1; k < 32; k++)
      if (e->policy & 1 << k) printf(" %s,", engine_policy_names[k + 1]);
    printf(" ]\n");
    fflush(stdout);
  }
#else
  printf("engine_policy: engine policies are [ ");
  for (int k = 1; k < 32; k++)
    if (e->policy & 1 << k) printf(" %s,", engine_policy_names[k + 1]);
  printf(" ]\n");
  fflush(stdout);
#endif
}<|MERGE_RESOLUTION|>--- conflicted
+++ resolved
@@ -53,17 +53,9 @@
 #include "timers.h"
 #include "partition.h"
 
-<<<<<<< HEAD
-#ifdef LEGACY_GADGET2_SPH
-#include "runner_iact_legacy.h"
-#else
-#include "runner_iact.h"
-#endif
-=======
 const char *engine_policy_names[10] = {"none",      "rand",  "steal",
                                        "keep",      "block", "fix_dt",
                                        "cpu_tight", "mpi",   "numa_affinity"};
->>>>>>> e537eb76
 
 /** The rank of the engine as a global variable (for messages). */
 int engine_rank;
@@ -99,16 +91,19 @@
  */
 
 void engine_mkghosts(struct engine *e, struct cell *c, struct cell *super) {
+
   int k;
   struct scheduler *s = &e->sched;
 
   /* Am I the super-cell? */
   if (super == NULL && c->nr_tasks > 0) {
+
     /* Remember me. */
     super = c;
 
     /* Local tasks only... */
     if (c->nodeID == e->nodeID) {
+
       /* Generate the ghost task. */
       c->ghost = scheduler_addtask(s, task_type_ghost, task_subtype_none, 0, 0,
                                    c, NULL, 0);
@@ -141,6 +136,7 @@
  */
 
 void engine_redistribute(struct engine *e) {
+
 #ifdef WITH_MPI
 
   int nr_nodes = e->nr_nodes, nodeID = e->nodeID;
@@ -161,7 +157,7 @@
   dim[0] = s->dim[0];
   dim[1] = s->dim[1];
   dim[2] = s->dim[2];
-  if ((counts = (int *)malloc(sizeof(int) * nr_nodes * nr_nodes)) == NULL ||
+  if ((counts = (int *)malloc(sizeof(int) *nr_nodes *nr_nodes)) == NULL ||
       (dest = (int *)malloc(sizeof(int) * s->nr_parts)) == NULL)
     error("Failed to allocate count and dest buffers.");
   bzero(counts, sizeof(int) * nr_nodes * nr_nodes);
@@ -293,6 +289,7 @@
  */
 
 void engine_repartition(struct engine *e) {
+
 #if defined(WITH_MPI) && defined(HAVE_METIS)
 
   int nr_nodes = e->nr_nodes;
@@ -358,7 +355,6 @@
       }
     }
 
-<<<<<<< HEAD
     /* Allocate and init weights. */
     int *weights_v = NULL;
     int *weights_e = NULL;
@@ -392,38 +388,6 @@
         for (int k = 0; k < 26 * nr_cells; k++) weights_e[k] *= 0.5;
         for (int k = 0; k < nr_cells; k++) weights_v[k] *= 0.5;
       }
-=======
-  /* Init the weights arrays. */
-  bzero(weights_e, sizeof(idx_t) * 26 * nr_cells);
-  bzero(weights_v, sizeof(idx_t) * nr_cells);
-
-  /* Loop over the tasks... */
-  for (j = 0; j < e->sched.nr_tasks; j++) {
-
-    /* Get a pointer to the kth task. */
-    t = &tasks[j];
-
-    /* Skip un-interesting tasks. */
-    if (t->type != task_type_self && t->type != task_type_pair &&
-        t->type != task_type_sub && t->type != task_type_ghost &&
-        t->type != task_type_drift && t->type != task_type_kick &&
-        t->type != task_type_init)
-      continue;
-
-    /* Get the task weight. */
-    idx_t w = (t->toc - t->tic) * wscale;
-    if (w < 0) error("Bad task weight (%" SCIDX ").", w);
-
-    /* Do we need to re-scale? */
-    wtot += w;
-    while (wtot > wmax) {
-      wscale /= 2;
-      wtot /= 2;
-      w /= 2;
-      for (k = 0; k < 26 * nr_cells; k++) weights_e[k] *= 0.5;
-      for (k = 0; k < nr_cells; k++) weights_v[k] *= 0.5;
-    }
->>>>>>> e537eb76
 
       /* Get the top-level cells involved. */
       struct cell *ci, *cj;
@@ -435,14 +399,8 @@
       else
         cj = NULL;
 
-<<<<<<< HEAD
       /* Get the cell IDs. */
       int cid = ci - cells;
-=======
-    /* Different weights for different tasks. */
-    if (t->type == task_type_ghost || t->type == task_type_drift ||
-        t->type == task_type_kick) {
->>>>>>> e537eb76
 
       /* Different weights for different tasks. */
       if (t->type == task_type_ghost || t->type == task_type_kick1 ||
@@ -714,6 +672,7 @@
 
 void engine_addtasks_grav(struct engine *e, struct cell *c, struct task *up,
                           struct task *down) {
+
   /* Link the tasks to this cell. */
   c->grav_up = up;
   c->grav_down = down;
@@ -734,11 +693,8 @@
  */
 
 void engine_addtasks_send(struct engine *e, struct cell *ci, struct cell *cj) {
-<<<<<<< HEAD
-=======
 
 #ifdef WITH_MPI
->>>>>>> e537eb76
   int k;
   struct link *l = NULL;
   struct scheduler *s = &e->sched;
@@ -751,6 +707,7 @@
 
   /* If so, attach send tasks. */
   if (l != NULL) {
+
     /* Create the tasks. */
     struct task *t_xv =
         scheduler_addtask(&e->sched, task_type_send, task_subtype_none,
@@ -791,16 +748,14 @@
 
 void engine_addtasks_recv(struct engine *e, struct cell *c, struct task *t_xv,
                           struct task *t_rho) {
-<<<<<<< HEAD
-=======
 
 #ifdef WITH_MPI
->>>>>>> e537eb76
   int k;
   struct scheduler *s = &e->sched;
 
   /* Do we need to construct a recv task? */
   if (t_xv == NULL && c->nr_density > 0) {
+
     /* Create the tasks. */
     t_xv = c->recv_xv =
         scheduler_addtask(&e->sched, task_type_recv, task_subtype_none,
@@ -837,6 +792,7 @@
  */
 
 void engine_exchange_cells(struct engine *e) {
+
 #ifdef WITH_MPI
 
   int j, k, pid, count = 0;
@@ -959,6 +915,7 @@
  */
 
 int engine_exchange_strays(struct engine *e, int offset, int *ind, int N) {
+
 #ifdef WITH_MPI
 
   int k, pid, count = 0, nr_in = 0, nr_out = 0;
@@ -1051,7 +1008,10 @@
     int err;
     if ((err = MPI_Waitany(2 * e->nr_proxies, reqs_in, &pid, &status)) !=
         MPI_SUCCESS) {
-      mpi_error(err, "MPI_Waitany failed.");
+      char buff[MPI_MAX_ERROR_STRING];
+      int res;
+      MPI_Error_string(err, buff, &res);
+      error("MPI_Waitany failed (%s).", buff);
     }
     if (pid == MPI_UNDEFINED) break;
     // message( "request from proxy %i has arrived." , pid );
@@ -1093,6 +1053,7 @@
  */
 
 void engine_maketasks(struct engine *e) {
+
   struct space *s = e->s;
   struct scheduler *sched = &e->sched;
   struct cell *cells = s->cells;
@@ -1173,6 +1134,7 @@
   /* Add the gravity up/down tasks at the top-level cells and push them down. */
   for (k = 0; k < nr_cells; k++)
     if (cells[k].nodeID == nodeID && cells[k].gcount > 0) {
+
       /* Create tasks at top level. */
       struct task *up =
           scheduler_addtask(sched, task_type_grav_up, task_subtype_none, 0, 0,
@@ -1189,6 +1151,7 @@
      store the density tasks in each cell, and make each sort
      depend on the sorts of its progeny. */
   for (k = 0; k < sched->nr_tasks; k++) {
+
     /* Get the current task. */
     t = &sched->tasks[k];
     if (t->skip) continue;
@@ -1252,6 +1215,7 @@
      of its super-cell. */
   kk = sched->nr_tasks;
   for (k = 0; k < kk; k++) {
+
     /* Get a pointer to the task. */
     t = &sched->tasks[k];
 
@@ -1325,6 +1289,7 @@
 
   /* Loop over the proxies. */
   for (int pid = 0; pid < e->nr_proxies; pid++) {
+
     /* Get a handle on the proxy. */
     struct proxy *p = &e->proxies[pid];
 
@@ -1361,6 +1326,7 @@
  */
 
 int engine_marktasks(struct engine *e) {
+
   struct scheduler *s = &e->sched;
   int k, nr_tasks = s->nr_tasks, *ind = s->tasks_ind;
   struct task *t, *tasks = s->tasks;
@@ -1369,20 +1335,18 @@
   // ticks tic = getticks();
 
   /* Much less to do here if we're on a fixed time-step. */
-<<<<<<< HEAD
-  if (!(e->policy & engine_policy_multistep)) {
-=======
   if (e->policy & engine_policy_fixdt) {
 
->>>>>>> e537eb76
     /* Run through the tasks and mark as skip or not. */
     for (k = 0; k < nr_tasks; k++) {
+
       /* Get a handle on the kth task. */
       t = &tasks[ind[k]];
 
       /* Pair? */
       if (t->type == task_type_pair ||
           (t->type == task_type_sub && t->cj != NULL)) {
+
         /* Local pointers. */
         ci = t->ci;
         cj = t->cj;
@@ -1398,6 +1362,7 @@
 
       /* Sort? */
       else if (t->type == task_type_sort) {
+
         /* If all the sorts have been done, make this task implicit. */
         if (!(t->flags & (t->flags ^ t->ci->sorted))) t->implicit = 1;
       }
@@ -1405,14 +1370,17 @@
 
     /* Multiple-timestep case */
   } else {
+
     /* Run through the tasks and mark as skip or not. */
     for (k = 0; k < nr_tasks; k++) {
+
       /* Get a handle on the kth task. */
       t = &tasks[ind[k]];
 
       /* Sort-task? Note that due to the task ranking, the sorts
          will all come before the pairs. */
       if (t->type == task_type_sort) {
+
         /* Re-set the flags. */
         t->flags = 0;
         t->skip = 1;
@@ -1422,6 +1390,7 @@
       /* Single-cell task? */
       else if (t->type == task_type_self || t->type == task_type_ghost ||
                (t->type == task_type_sub && t->cj == NULL)) {
+
         /* Set this task's skip. */
         t->skip = (t->ci->t_end_min > t_end);
       }
@@ -1429,6 +1398,7 @@
       /* Pair? */
       else if (t->type == task_type_pair ||
                (t->type == task_type_sub && t->cj != NULL)) {
+
         /* Local pointers. */
         ci = t->ci;
         cj = t->cj;
@@ -1490,12 +1460,8 @@
  * @param e The #engine.
  */
 
-<<<<<<< HEAD
-void engine_rebuild(struct engine *e) {
-=======
 void engine_print(struct engine *e) {
 
->>>>>>> e537eb76
   int k;
   struct scheduler *sched = &e->sched;
 
@@ -1568,6 +1534,7 @@
  */
 
 void engine_prepare(struct engine *e) {
+
   int rebuild;
 
   TIMER_TIC
@@ -1619,6 +1586,7 @@
  */
 
 void engine_barrier(struct engine *e, int tid) {
+
   /* First, get the barrier mutex. */
   if (pthread_mutex_lock(&e->barrier_mutex) != 0)
     error("Failed to get barrier mutex.");
@@ -1654,12 +1622,8 @@
  * @brief Mapping function to collect the data from the kick.
  */
 
-<<<<<<< HEAD
-void engine_collect_kick2(struct cell *c) {
-=======
 void engine_collect_kick(struct cell *c) {
 
->>>>>>> e537eb76
   int k, updated = 0;
   float t_end_min = FLT_MAX, t_end_max = 0.0f;
   double ekin = 0.0, epot = 0.0;
@@ -1712,13 +1676,9 @@
  * @param submask The sub-task mask to launch.
  */
 
-<<<<<<< HEAD
-void engine_launch(struct engine *e, int nr_runners, unsigned int mask) {
-=======
 void engine_launch(struct engine *e, int nr_runners, unsigned int mask,
                    unsigned int submask) {
 
->>>>>>> e537eb76
   /* Prepare the scheduler. */
   atomic_inc(&e->sched.waiting);
 
@@ -1751,19 +1711,8 @@
  *
  * @param e The #engine
  */
-<<<<<<< HEAD
-void engine_step(struct engine *e) {
-  int k;
-  float dt = e->dt, dt_step, dt_max = 0.0f, dt_min = FLT_MAX;
-  double epot = 0.0, ekin = 0.0;
-  float mom[3] = {0.0, 0.0, 0.0};
-  float ang[3] = {0.0, 0.0, 0.0};
-  int count = 0;
-  struct cell *c;
-=======
 void engine_init_particles(struct engine *e) {
 
->>>>>>> e537eb76
   struct space *s = e->s;
 
   engine_prepare(e);
@@ -1775,13 +1724,8 @@
   message("Initialising particles");
   space_map_cells_pre(s, 1, cell_init_parts, NULL);
 
-<<<<<<< HEAD
-  /* Re-distribute the particles amongst the nodes? */
-  if (e->forcerepart != REPART_NONE) engine_repartition(e);
-=======
   // printParticle(e->s->parts, 1000, e->s->nr_parts);
   // printParticle(e->s->parts, 515050, e->s->nr_parts);
->>>>>>> e537eb76
 
   // message("\n0th DENSITY CALC\n");
 
@@ -1892,7 +1836,7 @@
   // message("\nACCELERATION AND KICK\n");
 
   /* Re-distribute the particles amongst the nodes? */
-  if (e->forcerepart) engine_repartition(e);
+  if (e->forcerepart != REPART_NONE) engine_repartition(e);
 
   /* Prepare the space. */
   engine_prepare(e);
@@ -1926,11 +1870,8 @@
  */
 
 void engine_makeproxies(struct engine *e) {
-<<<<<<< HEAD
-=======
 
 #ifdef WITH_MPI
->>>>>>> e537eb76
   int i, j, k, ii, jj, kk;
   int cid, cjd, pid, ind[3], *cdim = e->s->cdim;
   struct space *s = e->s;
@@ -1952,6 +1893,7 @@
   for (ind[0] = 0; ind[0] < cdim[0]; ind[0]++)
     for (ind[1] = 0; ind[1] < cdim[1]; ind[1]++)
       for (ind[2] = 0; ind[2] < cdim[2]; ind[2]++) {
+
         /* Get the cell ID. */
         cid = cell_getid(cdim, ind[0], ind[1], ind[2]);
 
@@ -2023,28 +1965,16 @@
 }
 
 /**
- * @brief Split the underlying space.
- *
- * Only used with MPI the partitions produced associate cells with nodes.
- * The partitioning can be performed in various ways, see the initpart
- * struct.
+ * @brief Split the underlying space according to the given grid.
  *
  * @param e The #engine.
- * @param ipart initpart structure define the partition technique and any
- *              additional metadata.
+ * @param grid The grid.
  */
-void engine_split(struct engine *e, struct initpart *ipart) {
+
+void engine_split(struct engine *e, int *grid) {
+
 #ifdef WITH_MPI
 
-<<<<<<< HEAD
-=======
-void engine_split(struct engine *e, int *grid) {
-
-#ifdef WITH_MPI
-
-  int j, k;
-  int ind[3];
->>>>>>> e537eb76
   struct space *s = e->s;
 
   if (ipart->type == INITPART_GRID) {
@@ -2185,13 +2115,6 @@
   free(s->xparts);
   s->parts = parts_new;
   s->xparts = xparts_new;
-
-<<<<<<< HEAD
-=======
-#else
-  error("SWIFT was not compiled with MPI support.");
->>>>>>> e537eb76
-#endif
 }
 
 #if defined(HAVE_LIBNUMA) && defined(_GNU_SOURCE)
