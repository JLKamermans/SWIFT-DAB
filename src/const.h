--- conflicted
+++ resolved
@@ -54,7 +54,6 @@
 #define GADGET2_SPH
 //#define DEFAULT_SPH
 
-<<<<<<< HEAD
 /* Self gravity stuff. */
 #define const_gravity_multipole_order 2
 #define const_gravity_a_smooth 1.25f
@@ -62,9 +61,6 @@
 #define const_gravity_eta 0.025f
 
 /* External gravity properties */
-=======
-/* External potential properties */
->>>>>>> e29af86f
 #define EXTERNAL_POTENTIAL_POINTMASS
 //#define EXTERNAL_POTENTIAL_ISOTHERMALPOTENTIAL
 
