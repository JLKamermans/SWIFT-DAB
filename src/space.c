--- conflicted
+++ resolved
@@ -490,6 +490,7 @@
     space_gparts_get_cell_index(s, gind, cells_top, verbose);
 
 #ifdef WITH_MPI
+
   /* Move non-local parts to the end of the list. */
   const int local_nodeID = s->e->nodeID;
   for (size_t k = 0; k < nr_parts;) {
@@ -1562,39 +1563,6 @@
       if (ti_end < ti_end_min) ti_end_min = ti_end;
       if (ti_end > ti_end_max) ti_end_max = ti_end;
     }
-<<<<<<< HEAD
-
-    /* Otherwise, collect the data for this cell. */
-    else {
-
-      /* Clear the progeny. */
-      bzero(c->progeny, sizeof(struct cell *) * 8);
-      c->split = 0;
-      maxdepth = c->depth;
-
-      /* Get dt_min/dt_max. */
-      for (int k = 0; k < count; k++) {
-        struct part *p = &parts[k];
-        struct xpart *xp = &xparts[k];
-        const float h = p->h;
-        const int ti_end = get_integer_time_end(e->ti_current, p->time_bin);
-        xp->x_diff[0] = 0.f;
-        xp->x_diff[1] = 0.f;
-        xp->x_diff[2] = 0.f;
-        if (h > h_max) h_max = h;
-        if (ti_end < ti_end_min) ti_end_min = ti_end;
-        if (ti_end > ti_end_max) ti_end_max = ti_end;
-      }
-      for (int k = 0; k < gcount; k++) {
-        struct gpart *gp = &gparts[k];
-        const int ti_end = get_integer_time_end(e->ti_current, gp->time_bin);
-        gp->x_diff[0] = 0.f;
-        gp->x_diff[1] = 0.f;
-        gp->x_diff[2] = 0.f;
-        if (ti_end < ti_end_min) ti_end_min = ti_end;
-        if (ti_end > ti_end_max) ti_end_max = ti_end;
-      }
-=======
     for (int k = 0; k < gcount; k++) {
       struct gpart *gp = &gparts[k];
       const int ti_end = gp->ti_end;
@@ -1603,7 +1571,6 @@
       gp->x_diff[2] = 0.f;
       if (ti_end < ti_end_min) ti_end_min = ti_end;
       if (ti_end > ti_end_max) ti_end_max = ti_end;
->>>>>>> b362c1a7
     }
   }
 
