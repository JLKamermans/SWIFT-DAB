--- conflicted
+++ resolved
@@ -1479,12 +1479,7 @@
   const int depth = c->depth;
   int maxdepth = 0;
   float h_max = 0.0f;
-<<<<<<< HEAD
   integertime_t ti_end_min = max_nr_timesteps, ti_end_max = 0;
-  struct cell *temp;
-=======
-  int ti_end_min = max_nr_timesteps, ti_end_max = 0;
->>>>>>> c8779c7f
   struct part *parts = c->parts;
   struct gpart *gparts = c->gparts;
   struct xpart *xparts = c->xparts;
