/*******************************************************************************
 * This file is part of SWIFT.
 * Copyright (c) 2012 Pedro Gonnet (pedro.gonnet@durham.ac.uk)
 *                    Matthieu Schaller (matthieu.schaller@durham.ac.uk)
 *               2015 Peter W. Draper (p.w.draper@durham.ac.uk)
 *               2016 John A. Regan (john.a.regan@durham.ac.uk)
 *                    Tom Theuns (tom.theuns@durham.ac.uk)
 *
 * This program is free software: you can redistribute it and/or modify
 * it under the terms of the GNU Lesser General Public License as published
 * by the Free Software Foundation, either version 3 of the License, or
 * (at your option) any later version.
 *
 * This program is distributed in the hope that it will be useful,
 * but WITHOUT ANY WARRANTY; without even the implied warranty of
 * MERCHANTABILITY or FITNESS FOR A PARTICULAR PURPOSE.  See the
 * GNU General Public License for more details.
 *
 * You should have received a copy of the GNU Lesser General Public License
 * along with this program.  If not, see <http://www.gnu.org/licenses/>.
 *
 ******************************************************************************/

/* Config parameters. */
#include "../config.h"

/* Some standard headers. */
#include <float.h>
#include <limits.h>
#include <math.h>
#include <pthread.h>
#include <stdio.h>
#include <stdlib.h>
#include <string.h>

/* MPI headers. */
#ifdef WITH_MPI
#include <mpi.h>
#endif

/* Switch off timers. */
#ifdef TIMER
#undef TIMER
#endif

/* This object's header. */
#include "cell.h"

/* Local headers. */
#include "active.h"
#include "atomic.h"
#include "drift.h"
#include "error.h"
#include "gravity.h"
#include "hydro.h"
#include "hydro_properties.h"
#include "memswap.h"
#include "minmax.h"
#include "scheduler.h"
#include "space.h"
#include "timers.h"

/* Global variables. */
int cell_next_tag = 0;

/**
 * @brief Get the size of the cell subtree.
 *
 * @param c The #cell.
 */
int cell_getsize(struct cell *c) {

  /* Number of cells in this subtree. */
  int count = 1;

  /* Sum up the progeny if split. */
  if (c->split)
    for (int k = 0; k < 8; k++)
      if (c->progeny[k] != NULL) count += cell_getsize(c->progeny[k]);

  /* Return the final count. */
  return count;
}

/**
 * @brief Unpack the data of a given cell and its sub-cells.
 *
 * @param pc An array of packed #pcell.
 * @param c The #cell in which to unpack the #pcell.
 * @param s The #space in which the cells are created.
 *
 * @return The number of cells created.
 */
int cell_unpack(struct pcell *pc, struct cell *c, struct space *s) {

#ifdef WITH_MPI

  /* Unpack the current pcell. */
  c->h_max = pc->h_max;
  c->ti_end_min = pc->ti_end_min;
  c->ti_end_max = pc->ti_end_max;
  c->ti_old = pc->ti_old;
  c->count = pc->count;
  c->gcount = pc->gcount;
  c->scount = pc->scount;
  c->tag = pc->tag;

  /* Number of new cells created. */
  int count = 1;

  /* Fill the progeny recursively, depth-first. */
  for (int k = 0; k < 8; k++)
    if (pc->progeny[k] >= 0) {
      struct cell *temp;
      space_getcells(s, 1, &temp);
      temp->count = 0;
      temp->gcount = 0;
      temp->scount = 0;
      temp->loc[0] = c->loc[0];
      temp->loc[1] = c->loc[1];
      temp->loc[2] = c->loc[2];
      temp->width[0] = c->width[0] / 2;
      temp->width[1] = c->width[1] / 2;
      temp->width[2] = c->width[2] / 2;
      temp->dmin = c->dmin / 2;
      if (k & 4) temp->loc[0] += temp->width[0];
      if (k & 2) temp->loc[1] += temp->width[1];
      if (k & 1) temp->loc[2] += temp->width[2];
      temp->depth = c->depth + 1;
      temp->split = 0;
      temp->dx_max = 0.f;
      temp->nodeID = c->nodeID;
      temp->parent = c;
      c->progeny[k] = temp;
      c->split = 1;
      count += cell_unpack(&pc[pc->progeny[k]], temp, s);
    }

  /* Return the total number of unpacked cells. */
  c->pcell_size = count;
  return count;

#else
  error("SWIFT was not compiled with MPI support.");
  return 0;
#endif
}

/**
 * @brief Link the cells recursively to the given #part array.
 *
 * @param c The #cell.
 * @param parts The #part array.
 *
 * @return The number of particles linked.
 */
int cell_link_parts(struct cell *c, struct part *parts) {

  c->parts = parts;

  /* Fill the progeny recursively, depth-first. */
  if (c->split) {
    int offset = 0;
    for (int k = 0; k < 8; k++) {
      if (c->progeny[k] != NULL)
        offset += cell_link_parts(c->progeny[k], &parts[offset]);
    }
  }

  /* Return the total number of linked particles. */
  return c->count;
}

/**
 * @brief Link the cells recursively to the given #gpart array.
 *
 * @param c The #cell.
 * @param gparts The #gpart array.
 *
 * @return The number of particles linked.
 */
int cell_link_gparts(struct cell *c, struct gpart *gparts) {

  c->gparts = gparts;

  /* Fill the progeny recursively, depth-first. */
  if (c->split) {
    int offset = 0;
    for (int k = 0; k < 8; k++) {
      if (c->progeny[k] != NULL)
        offset += cell_link_gparts(c->progeny[k], &gparts[offset]);
    }
  }

  /* Return the total number of linked particles. */
  return c->gcount;
}

/**
 * @brief Pack the data of the given cell and all it's sub-cells.
 *
 * @param c The #cell.
 * @param pc Pointer to an array of packed cells in which the
 *      cells will be packed.
 *
 * @return The number of packed cells.
 */
int cell_pack(struct cell *c, struct pcell *pc) {

#ifdef WITH_MPI

  /* Start by packing the data of the current cell. */
  pc->h_max = c->h_max;
  pc->ti_end_min = c->ti_end_min;
  pc->ti_end_max = c->ti_end_max;
  pc->ti_old = c->ti_old;
  pc->count = c->count;
  pc->gcount = c->gcount;
  c->tag = pc->tag = atomic_inc(&cell_next_tag) % cell_max_tag;

  /* Fill in the progeny, depth-first recursion. */
  int count = 1;
  for (int k = 0; k < 8; k++)
    if (c->progeny[k] != NULL) {
      pc->progeny[k] = count;
      count += cell_pack(c->progeny[k], &pc[count]);
    } else
      pc->progeny[k] = -1;

  /* Return the number of packed cells used. */
  c->pcell_size = count;
  return count;

#else
  error("SWIFT was not compiled with MPI support.");
  return 0;
#endif
}

/**
 * @brief Pack the time information of the given cell and all it's sub-cells.
 *
 * @param c The #cell.
 * @param ti_ends (output) The time information we pack into
 *
 * @return The number of packed cells.
 */
int cell_pack_ti_ends(struct cell *c, integertime_t *ti_ends) {

#ifdef WITH_MPI

  /* Pack this cell's data. */
  ti_ends[0] = c->ti_end_min;

  /* Fill in the progeny, depth-first recursion. */
  int count = 1;
  for (int k = 0; k < 8; k++)
    if (c->progeny[k] != NULL) {
      count += cell_pack_ti_ends(c->progeny[k], &ti_ends[count]);
    }

  /* Return the number of packed values. */
  return count;

#else
  error("SWIFT was not compiled with MPI support.");
  return 0;
#endif
}

/**
 * @brief Unpack the time information of a given cell and its sub-cells.
 *
 * @param c The #cell
 * @param ti_ends The time information to unpack
 *
 * @return The number of cells created.
 */
int cell_unpack_ti_ends(struct cell *c, integertime_t *ti_ends) {

#ifdef WITH_MPI

  /* Unpack this cell's data. */
  c->ti_end_min = ti_ends[0];

  /* Fill in the progeny, depth-first recursion. */
  int count = 1;
  for (int k = 0; k < 8; k++)
    if (c->progeny[k] != NULL) {
      count += cell_unpack_ti_ends(c->progeny[k], &ti_ends[count]);
    }

  /* Return the number of packed values. */
  return count;

#else
  error("SWIFT was not compiled with MPI support.");
  return 0;
#endif
}

/**
 * @brief Lock a cell for access to its array of #part and hold its parents.
 *
 * @param c The #cell.
 * @return 0 on success, 1 on failure
 */
int cell_locktree(struct cell *c) {

  TIMER_TIC

  /* First of all, try to lock this cell. */
  if (c->hold || lock_trylock(&c->lock) != 0) {
    TIMER_TOC(timer_locktree);
    return 1;
  }

  /* Did somebody hold this cell in the meantime? */
  if (c->hold) {

    /* Unlock this cell. */
    if (lock_unlock(&c->lock) != 0) error("Failed to unlock cell.");

    /* Admit defeat. */
    TIMER_TOC(timer_locktree);
    return 1;
  }

  /* Climb up the tree and lock/hold/unlock. */
  struct cell *finger;
  for (finger = c->parent; finger != NULL; finger = finger->parent) {

    /* Lock this cell. */
    if (lock_trylock(&finger->lock) != 0) break;

    /* Increment the hold. */
    atomic_inc(&finger->hold);

    /* Unlock the cell. */
    if (lock_unlock(&finger->lock) != 0) error("Failed to unlock cell.");
  }

  /* If we reached the top of the tree, we're done. */
  if (finger == NULL) {
    TIMER_TOC(timer_locktree);
    return 0;
  }

  /* Otherwise, we hit a snag. */
  else {

    /* Undo the holds up to finger. */
    for (struct cell *finger2 = c->parent; finger2 != finger;
         finger2 = finger2->parent)
      atomic_dec(&finger2->hold);

    /* Unlock this cell. */
    if (lock_unlock(&c->lock) != 0) error("Failed to unlock cell.");

    /* Admit defeat. */
    TIMER_TOC(timer_locktree);
    return 1;
  }
}

/**
 * @brief Lock a cell for access to its array of #gpart and hold its parents.
 *
 * @param c The #cell.
 * @return 0 on success, 1 on failure
 */
int cell_glocktree(struct cell *c) {

  TIMER_TIC

  /* First of all, try to lock this cell. */
  if (c->ghold || lock_trylock(&c->glock) != 0) {
    TIMER_TOC(timer_locktree);
    return 1;
  }

  /* Did somebody hold this cell in the meantime? */
  if (c->ghold) {

    /* Unlock this cell. */
    if (lock_unlock(&c->glock) != 0) error("Failed to unlock cell.");

    /* Admit defeat. */
    TIMER_TOC(timer_locktree);
    return 1;
  }

  /* Climb up the tree and lock/hold/unlock. */
  struct cell *finger;
  for (finger = c->parent; finger != NULL; finger = finger->parent) {

    /* Lock this cell. */
    if (lock_trylock(&finger->glock) != 0) break;

    /* Increment the hold. */
    atomic_inc(&finger->ghold);

    /* Unlock the cell. */
    if (lock_unlock(&finger->glock) != 0) error("Failed to unlock cell.");
  }

  /* If we reached the top of the tree, we're done. */
  if (finger == NULL) {
    TIMER_TOC(timer_locktree);
    return 0;
  }

  /* Otherwise, we hit a snag. */
  else {

    /* Undo the holds up to finger. */
    for (struct cell *finger2 = c->parent; finger2 != finger;
         finger2 = finger2->parent)
      atomic_dec(&finger2->ghold);

    /* Unlock this cell. */
    if (lock_unlock(&c->glock) != 0) error("Failed to unlock cell.");

    /* Admit defeat. */
    TIMER_TOC(timer_locktree);
    return 1;
  }
}

/**
 * @brief Lock a cell for access to its array of #spart and hold its parents.
 *
 * @param c The #cell.
 * @return 0 on success, 1 on failure
 */
int cell_slocktree(struct cell *c) {

  TIMER_TIC

  /* First of all, try to lock this cell. */
  if (c->shold || lock_trylock(&c->slock) != 0) {
    TIMER_TOC(timer_locktree);
    return 1;
  }

  /* Did somebody hold this cell in the meantime? */
  if (c->shold) {

    /* Unlock this cell. */
    if (lock_unlock(&c->slock) != 0) error("Failed to unlock cell.");

    /* Admit defeat. */
    TIMER_TOC(timer_locktree);
    return 1;
  }

  /* Climb up the tree and lock/hold/unlock. */
  struct cell *finger;
  for (finger = c->parent; finger != NULL; finger = finger->parent) {

    /* Lock this cell. */
    if (lock_trylock(&finger->slock) != 0) break;

    /* Increment the hold. */
    atomic_inc(&finger->shold);

    /* Unlock the cell. */
    if (lock_unlock(&finger->slock) != 0) error("Failed to unlock cell.");
  }

  /* If we reached the top of the tree, we're done. */
  if (finger == NULL) {
    TIMER_TOC(timer_locktree);
    return 0;
  }

  /* Otherwise, we hit a snag. */
  else {

    /* Undo the holds up to finger. */
    for (struct cell *finger2 = c->parent; finger2 != finger;
         finger2 = finger2->parent)
      atomic_dec(&finger2->shold);

    /* Unlock this cell. */
    if (lock_unlock(&c->slock) != 0) error("Failed to unlock cell.");

    /* Admit defeat. */
    TIMER_TOC(timer_locktree);
    return 1;
  }
}

/**
 * @brief Unlock a cell's parents for access to #part array.
 *
 * @param c The #cell.
 */
void cell_unlocktree(struct cell *c) {

  TIMER_TIC

  /* First of all, try to unlock this cell. */
  if (lock_unlock(&c->lock) != 0) error("Failed to unlock cell.");

  /* Climb up the tree and unhold the parents. */
  for (struct cell *finger = c->parent; finger != NULL; finger = finger->parent)
    atomic_dec(&finger->hold);

  TIMER_TOC(timer_locktree);
}

/**
 * @brief Unlock a cell's parents for access to #gpart array.
 *
 * @param c The #cell.
 */
void cell_gunlocktree(struct cell *c) {

  TIMER_TIC

  /* First of all, try to unlock this cell. */
  if (lock_unlock(&c->glock) != 0) error("Failed to unlock cell.");

  /* Climb up the tree and unhold the parents. */
  for (struct cell *finger = c->parent; finger != NULL; finger = finger->parent)
    atomic_dec(&finger->ghold);

  TIMER_TOC(timer_locktree);
}

/**
 * @brief Unlock a cell's parents for access to #spart array.
 *
 * @param c The #cell.
 */
void cell_sunlocktree(struct cell *c) {

  TIMER_TIC

  /* First of all, try to unlock this cell. */
  if (lock_unlock(&c->slock) != 0) error("Failed to unlock cell.");

  /* Climb up the tree and unhold the parents. */
  for (struct cell *finger = c->parent; finger != NULL; finger = finger->parent)
    atomic_dec(&finger->shold);

  TIMER_TOC(timer_locktree);
}

/**
 * @brief Sort the parts into eight bins along the given pivots.
 *
 * @param c The #cell array to be sorted.
 * @param parts_offset Offset of the cell parts array relative to the
 *        space's parts array, i.e. c->parts - s->parts.
 * @param sparts_offset Offset of the cell sparts array relative to the
 *        space's sparts array, i.e. c->sparts - s->sparts.
 * @param buff A buffer with at least max(c->count, c->gcount) entries,
 *        used for sorting indices.
 * @param sbuff A buffer with at least max(c->scount, c->gcount) entries,
 *        used for sorting indices for the sparts.
 * @param gbuff A buffer with at least max(c->count, c->gcount) entries,
 *        used for sorting indices for the gparts.
 */
void cell_split(struct cell *c, ptrdiff_t parts_offset, ptrdiff_t sparts_offset,
                struct cell_buff *buff, struct cell_buff *sbuff,
                struct cell_buff *gbuff) {

  const int count = c->count, gcount = c->gcount, scount = c->scount;
  struct part *parts = c->parts;
  struct xpart *xparts = c->xparts;
  struct gpart *gparts = c->gparts;
  struct spart *sparts = c->sparts;
  const double pivot[3] = {c->loc[0] + c->width[0] / 2,
                           c->loc[1] + c->width[1] / 2,
                           c->loc[2] + c->width[2] / 2};
  int bucket_count[8] = {0, 0, 0, 0, 0, 0, 0, 0};
  int bucket_offset[9];

#ifdef SWIFT_DEBUG_CHECKS
  /* Check that the buffs are OK. */
  for (int k = 0; k < count; k++) {
    if (buff[k].x[0] != parts[k].x[0] || buff[k].x[1] != parts[k].x[1] ||
        buff[k].x[2] != parts[k].x[2])
      error("Inconsistent buff contents.");
  }
  for (int k = 0; k < gcount; k++) {
    if (gbuff[k].x[0] != gparts[k].x[0] || gbuff[k].x[1] != gparts[k].x[1] ||
        gbuff[k].x[2] != gparts[k].x[2])
      error("Inconsistent gbuff contents.");
  }
  for (int k = 0; k < scount; k++) {
    if (sbuff[k].x[0] != sparts[k].x[0] || sbuff[k].x[1] != sparts[k].x[1] ||
        sbuff[k].x[2] != sparts[k].x[2])
      error("Inconsistent sbuff contents.");
  }
#endif /* SWIFT_DEBUG_CHECKS */

  /* Fill the buffer with the indices. */
  for (int k = 0; k < count; k++) {
    const int bid = (buff[k].x[0] > pivot[0]) * 4 +
                    (buff[k].x[1] > pivot[1]) * 2 + (buff[k].x[2] > pivot[2]);
    bucket_count[bid]++;
    buff[k].ind = bid;
  }

  /* Set the buffer offsets. */
  bucket_offset[0] = 0;
  for (int k = 1; k <= 8; k++) {
    bucket_offset[k] = bucket_offset[k - 1] + bucket_count[k - 1];
    bucket_count[k - 1] = 0;
  }

  /* Run through the buckets, and swap particles to their correct spot. */
  for (int bucket = 0; bucket < 8; bucket++) {
    for (int k = bucket_offset[bucket] + bucket_count[bucket];
         k < bucket_offset[bucket + 1]; k++) {
      int bid = buff[k].ind;
      if (bid != bucket) {
        struct part part = parts[k];
        struct xpart xpart = xparts[k];
        struct cell_buff temp_buff = buff[k];
        while (bid != bucket) {
          int j = bucket_offset[bid] + bucket_count[bid]++;
          while (buff[j].ind == bid) {
            j++;
            bucket_count[bid]++;
          }
          memswap(&parts[j], &part, sizeof(struct part));
          memswap(&xparts[j], &xpart, sizeof(struct xpart));
          memswap(&buff[j], &temp_buff, sizeof(struct cell_buff));
          bid = temp_buff.ind;
        }
        parts[k] = part;
        xparts[k] = xpart;
        buff[k] = temp_buff;
      }
      bucket_count[bid]++;
    }
  }

  /* Store the counts and offsets. */
  for (int k = 0; k < 8; k++) {
    c->progeny[k]->count = bucket_count[k];
    c->progeny[k]->parts = &c->parts[bucket_offset[k]];
    c->progeny[k]->xparts = &c->xparts[bucket_offset[k]];
  }

  /* Re-link the gparts. */
  if (count > 0 && gcount > 0)
    part_relink_gparts_to_parts(parts, count, parts_offset);

#ifdef SWIFT_DEBUG_CHECKS
  /* Check that the buffs are OK. */
  for (int k = 1; k < count; k++) {
    if (buff[k].ind < buff[k - 1].ind) error("Buff not sorted.");
    if (buff[k].x[0] != parts[k].x[0] || buff[k].x[1] != parts[k].x[1] ||
        buff[k].x[2] != parts[k].x[2])
      error("Inconsistent buff contents (k=%i).", k);
  }

  /* Verify that _all_ the parts have been assigned to a cell. */
  for (int k = 1; k < 8; k++)
    if (&c->progeny[k - 1]->parts[c->progeny[k - 1]->count] !=
        c->progeny[k]->parts)
      error("Particle sorting failed (internal consistency).");
  if (c->progeny[0]->parts != c->parts)
    error("Particle sorting failed (left edge).");
  if (&c->progeny[7]->parts[c->progeny[7]->count] != &c->parts[count])
    error("Particle sorting failed (right edge).");

  /* Verify a few sub-cells. */
  for (int k = 0; k < c->progeny[0]->count; k++)
    if (c->progeny[0]->parts[k].x[0] > pivot[0] ||
        c->progeny[0]->parts[k].x[1] > pivot[1] ||
        c->progeny[0]->parts[k].x[2] > pivot[2])
      error("Sorting failed (progeny=0).");
  for (int k = 0; k < c->progeny[1]->count; k++)
    if (c->progeny[1]->parts[k].x[0] > pivot[0] ||
        c->progeny[1]->parts[k].x[1] > pivot[1] ||
        c->progeny[1]->parts[k].x[2] <= pivot[2])
      error("Sorting failed (progeny=1).");
  for (int k = 0; k < c->progeny[2]->count; k++)
    if (c->progeny[2]->parts[k].x[0] > pivot[0] ||
        c->progeny[2]->parts[k].x[1] <= pivot[1] ||
        c->progeny[2]->parts[k].x[2] > pivot[2])
      error("Sorting failed (progeny=2).");
  for (int k = 0; k < c->progeny[3]->count; k++)
    if (c->progeny[3]->parts[k].x[0] > pivot[0] ||
        c->progeny[3]->parts[k].x[1] <= pivot[1] ||
        c->progeny[3]->parts[k].x[2] <= pivot[2])
      error("Sorting failed (progeny=3).");
  for (int k = 0; k < c->progeny[4]->count; k++)
    if (c->progeny[4]->parts[k].x[0] <= pivot[0] ||
        c->progeny[4]->parts[k].x[1] > pivot[1] ||
        c->progeny[4]->parts[k].x[2] > pivot[2])
      error("Sorting failed (progeny=4).");
  for (int k = 0; k < c->progeny[5]->count; k++)
    if (c->progeny[5]->parts[k].x[0] <= pivot[0] ||
        c->progeny[5]->parts[k].x[1] > pivot[1] ||
        c->progeny[5]->parts[k].x[2] <= pivot[2])
      error("Sorting failed (progeny=5).");
  for (int k = 0; k < c->progeny[6]->count; k++)
    if (c->progeny[6]->parts[k].x[0] <= pivot[0] ||
        c->progeny[6]->parts[k].x[1] <= pivot[1] ||
        c->progeny[6]->parts[k].x[2] > pivot[2])
      error("Sorting failed (progeny=6).");
  for (int k = 0; k < c->progeny[7]->count; k++)
    if (c->progeny[7]->parts[k].x[0] <= pivot[0] ||
        c->progeny[7]->parts[k].x[1] <= pivot[1] ||
        c->progeny[7]->parts[k].x[2] <= pivot[2])
      error("Sorting failed (progeny=7).");
#endif

  /* Now do the same song and dance for the sparts. */
  for (int k = 0; k < 8; k++) bucket_count[k] = 0;

  /* Fill the buffer with the indices. */
  for (int k = 0; k < scount; k++) {
    const int bid = (sbuff[k].x[0] > pivot[0]) * 4 +
                    (sbuff[k].x[1] > pivot[1]) * 2 + (sbuff[k].x[2] > pivot[2]);
    bucket_count[bid]++;
    sbuff[k].ind = bid;
  }

  /* Set the buffer offsets. */
  bucket_offset[0] = 0;
  for (int k = 1; k <= 8; k++) {
    bucket_offset[k] = bucket_offset[k - 1] + bucket_count[k - 1];
    bucket_count[k - 1] = 0;
  }

  /* Run through the buckets, and swap particles to their correct spot. */
  for (int bucket = 0; bucket < 8; bucket++) {
    for (int k = bucket_offset[bucket] + bucket_count[bucket];
         k < bucket_offset[bucket + 1]; k++) {
      int bid = sbuff[k].ind;
      if (bid != bucket) {
        struct spart spart = sparts[k];
        struct cell_buff temp_buff = sbuff[k];
        while (bid != bucket) {
          int j = bucket_offset[bid] + bucket_count[bid]++;
          while (sbuff[j].ind == bid) {
            j++;
            bucket_count[bid]++;
          }
          memswap(&sparts[j], &spart, sizeof(struct spart));
          memswap(&sbuff[j], &temp_buff, sizeof(struct cell_buff));
          bid = temp_buff.ind;
        }
        sparts[k] = spart;
        sbuff[k] = temp_buff;
      }
      bucket_count[bid]++;
    }
  }

  /* Store the counts and offsets. */
  for (int k = 0; k < 8; k++) {
    c->progeny[k]->scount = bucket_count[k];
    c->progeny[k]->sparts = &c->sparts[bucket_offset[k]];
  }

  /* Re-link the gparts. */
  if (scount > 0 && gcount > 0)
    part_relink_gparts_to_sparts(sparts, scount, sparts_offset);

  /* Finally, do the same song and dance for the gparts. */
  for (int k = 0; k < 8; k++) bucket_count[k] = 0;

  /* Fill the buffer with the indices. */
  for (int k = 0; k < gcount; k++) {
    const int bid = (gbuff[k].x[0] > pivot[0]) * 4 +
                    (gbuff[k].x[1] > pivot[1]) * 2 + (gbuff[k].x[2] > pivot[2]);
    bucket_count[bid]++;
    gbuff[k].ind = bid;
  }

  /* Set the buffer offsets. */
  bucket_offset[0] = 0;
  for (int k = 1; k <= 8; k++) {
    bucket_offset[k] = bucket_offset[k - 1] + bucket_count[k - 1];
    bucket_count[k - 1] = 0;
  }

  /* Run through the buckets, and swap particles to their correct spot. */
  for (int bucket = 0; bucket < 8; bucket++) {
    for (int k = bucket_offset[bucket] + bucket_count[bucket];
         k < bucket_offset[bucket + 1]; k++) {
      int bid = gbuff[k].ind;
      if (bid != bucket) {
        struct gpart gpart = gparts[k];
        struct cell_buff temp_buff = gbuff[k];
        while (bid != bucket) {
          int j = bucket_offset[bid] + bucket_count[bid]++;
          while (gbuff[j].ind == bid) {
            j++;
            bucket_count[bid]++;
          }
          memswap(&gparts[j], &gpart, sizeof(struct gpart));
          memswap(&gbuff[j], &temp_buff, sizeof(struct cell_buff));
          bid = temp_buff.ind;
        }
        gparts[k] = gpart;
        gbuff[k] = temp_buff;
      }
      bucket_count[bid]++;
    }
  }

  /* Store the counts and offsets. */
  for (int k = 0; k < 8; k++) {
    c->progeny[k]->gcount = bucket_count[k];
    c->progeny[k]->gparts = &c->gparts[bucket_offset[k]];
  }

  /* Re-link the parts. */
  if (count > 0 && gcount > 0)
    part_relink_parts_to_gparts(gparts, gcount, parts - parts_offset);

  /* Re-link the sparts. */
  if (scount > 0 && gcount > 0)
    part_relink_sparts_to_gparts(gparts, gcount, sparts - sparts_offset);
}

/**
 * @brief Sanitizes the smoothing length values of cells by setting large
 * outliers to more sensible values.
 *
 * We compute the mean and standard deviation of the smoothing lengths in
 * logarithmic space and limit values to mean + 4 sigma.
 *
 * @param c The cell.
 */
void cell_sanitize(struct cell *c) {

  const int count = c->count;
  struct part *parts = c->parts;

  /* First collect some statistics */
  float h_mean = 0.f, h_mean2 = 0.f;
  float h_min = FLT_MAX, h_max = 0.f;
  for (int i = 0; i < count; ++i) {

    const float h = logf(parts[i].h);
    h_mean += h;
    h_mean2 += h * h;
    h_max = max(h_max, h);
    h_min = min(h_min, h);
  }
  h_mean /= count;
  h_mean2 /= count;
  const float h_var = h_mean2 - h_mean * h_mean;
  const float h_std = (h_var > 0.f) ? sqrtf(h_var) : 0.1f * h_mean;

  /* Choose a cut */
  const float h_limit = expf(h_mean + 4.f * h_std);

  /* Be verbose this is not innocuous */
  message("Cell properties: h_min= %f h_max= %f geometric mean= %f.",
          expf(h_min), expf(h_max), expf(h_mean));

  if (c->h_max > h_limit) {

    message("Smoothing lengths will be limited to (mean + 4sigma)= %f.",
            h_limit);

    /* Apply the cut */
    for (int i = 0; i < count; ++i) parts->h = min(parts[i].h, h_limit);

    c->h_max = h_limit;

  } else {

    message("Smoothing lengths will not be limited.");
  }
}

/**
 * @brief Converts hydro quantities to a valid state after the initial density
 * calculation
 *
 * @param c Cell to act upon
 * @param data Unused parameter
 */
void cell_convert_hydro(struct cell *c, void *data) {

  struct part *p = c->parts;
  struct xpart *xp = c->xparts;

  for (int i = 0; i < c->count; ++i) {
    hydro_convert_quantities(&p[i], &xp[i]);
  }
}

/**
 * @brief Cleans the links in a given cell.
 *
 * @param c Cell to act upon
 * @param data Unused parameter
 */
void cell_clean_links(struct cell *c, void *data) {
  c->density = NULL;
  c->gradient = NULL;
  c->force = NULL;
  c->grav = NULL;
}

/**
 * @brief Checks that a cell is at the current point in time
 *
 * Calls error() if the cell is not at the current time.
 *
 * @param c Cell to act upon
 * @param data The current time on the integer time-line
 */
void cell_check_drift_point(struct cell *c, void *data) {

  integertime_t ti_current = *(integertime_t *)data;

  if (c->ti_old != ti_current && c->nodeID == engine_rank)
    error("Cell in an incorrect time-zone! c->ti_old=%lld ti_current=%lld",
          c->ti_old, ti_current);
}

/**
 * @brief Checks whether the cells are direct neighbours ot not. Both cells have
 * to be of the same size
 *
 * @param ci First #cell.
 * @param cj Second #cell.
 *
 * @todo Deal with periodicity.
 */
int cell_are_neighbours(const struct cell *restrict ci,
                        const struct cell *restrict cj) {

#ifdef SWIFT_DEBUG_CHECKS
  if (ci->width[0] != cj->width[0]) error("Cells of different size !");
#endif

  /* Maximum allowed distance */
  const double min_dist =
      1.2 * ci->width[0]; /* 1.2 accounts for rounding errors */

  /* (Manhattan) Distance between the cells */
  for (int k = 0; k < 3; k++) {
    const double center_i = ci->loc[k];
    const double center_j = cj->loc[k];
    if (fabs(center_i - center_j) > min_dist) return 0;
  }

  return 1;
}

/**
 * @brief Computes the multi-pole brutally and compare to the
 * recursively computed one.
 *
 * @param c Cell to act upon
 * @param data Unused parameter
 */
void cell_check_multipole(struct cell *c, void *data) {

  struct multipole ma;

  if (c->gcount > 0) {

    /* Brute-force calculation */
    multipole_init(&ma, c->gparts, c->gcount);

    /* Compare with recursive one */
    struct multipole mb = c->multipole;

    if (fabsf(ma.mass - mb.mass) / fabsf(ma.mass + mb.mass) > 1e-5)
      error("Multipole masses are different (%12.15e vs. %12.15e)", ma.mass,
            mb.mass);

    for (int k = 0; k < 3; ++k)
      if (fabs(ma.CoM[k] - mb.CoM[k]) / fabs(ma.CoM[k] + mb.CoM[k]) > 1e-5)
        error("Multipole CoM are different (%12.15e vs. %12.15e", ma.CoM[k],
              mb.CoM[k]);

#if const_gravity_multipole_order >= 2
    if (fabsf(ma.I_xx - mb.I_xx) / fabsf(ma.I_xx + mb.I_xx) > 1e-5 &&
        ma.I_xx > 1e-9)
      error("Multipole I_xx are different (%12.15e vs. %12.15e)", ma.I_xx,
            mb.I_xx);
    if (fabsf(ma.I_yy - mb.I_yy) / fabsf(ma.I_yy + mb.I_yy) > 1e-5 &&
        ma.I_yy > 1e-9)
      error("Multipole I_yy are different (%12.15e vs. %12.15e)", ma.I_yy,
            mb.I_yy);
    if (fabsf(ma.I_zz - mb.I_zz) / fabsf(ma.I_zz + mb.I_zz) > 1e-5 &&
        ma.I_zz > 1e-9)
      error("Multipole I_zz are different (%12.15e vs. %12.15e)", ma.I_zz,
            mb.I_zz);
    if (fabsf(ma.I_xy - mb.I_xy) / fabsf(ma.I_xy + mb.I_xy) > 1e-5 &&
        ma.I_xy > 1e-9)
      error("Multipole I_xy are different (%12.15e vs. %12.15e)", ma.I_xy,
            mb.I_xy);
    if (fabsf(ma.I_xz - mb.I_xz) / fabsf(ma.I_xz + mb.I_xz) > 1e-5 &&
        ma.I_xz > 1e-9)
      error("Multipole I_xz are different (%12.15e vs. %12.15e)", ma.I_xz,
            mb.I_xz);
    if (fabsf(ma.I_yz - mb.I_yz) / fabsf(ma.I_yz + mb.I_yz) > 1e-5 &&
        ma.I_yz > 1e-9)
      error("Multipole I_yz are different (%12.15e vs. %12.15e)", ma.I_yz,
            mb.I_yz);
#endif
  }
}

/**
 * @brief Frees up the memory allocated for this #cell.
 *
 * @param c The #cell.
 */
void cell_clean(struct cell *c) {

  free(c->sort);

  /* Recurse */
  for (int k = 0; k < 8; k++)
    if (c->progeny[k]) cell_clean(c->progeny[k]);
}

/**
 * @brief Checks whether a given cell needs drifting or not.
 *
 * @param c the #cell.
 * @param e The #engine (holding current time information).
 *
 * @return 1 If the cell needs drifting, 0 otherwise.
 */
int cell_is_drift_needed(struct cell *c, const struct engine *e) {

  /* Do we have at least one active particle in the cell ?*/
  if (cell_is_active(c, e)) return 1;

  /* Loop over the pair tasks that involve this cell */
  for (struct link *l = c->density; l != NULL; l = l->next) {

    if (l->t->type != task_type_pair && l->t->type != task_type_sub_pair)
      continue;

    /* Is the other cell in the pair active ? */
    if ((l->t->ci == c && cell_is_active(l->t->cj, e)) ||
        (l->t->cj == c && cell_is_active(l->t->ci, e)))
      return 1;
  }

  /* No neighbouring cell has active particles. Drift not necessary */
  return 0;
}

/**
 * @brief Un-skips all the tasks associated with a given cell and checks
 * if the space needs to be rebuilt.
 *
 * @param c the #cell.
 * @param s the #scheduler.
 *
 * @return 1 If the space needs rebuilding. 0 otherwise.
 */
int cell_unskip_tasks(struct cell *c, struct scheduler *s) {

#ifdef WITH_MPI
  struct engine *e = s->space->e;
#endif

  /* Un-skip the density tasks involved with this cell. */
  for (struct link *l = c->density; l != NULL; l = l->next) {
    struct task *t = l->t;
    const struct cell *ci = t->ci;
    const struct cell *cj = t->cj;
    scheduler_activate(s, t);

    /* Set the correct sorting flags */
    if (t->type == task_type_pair) {
      if (!(ci->sorted & (1 << t->flags))) {
        atomic_or(&ci->sorts->flags, (1 << t->flags));
        scheduler_activate(s, ci->sorts);
      }
      if (!(cj->sorted & (1 << t->flags))) {
        atomic_or(&cj->sorts->flags, (1 << t->flags));
        scheduler_activate(s, cj->sorts);
      }
    }

    /* Check whether there was too much particle motion */
    if (t->type == task_type_pair || t->type == task_type_sub_pair) {
      if (t->tight &&
          (max(ci->h_max, cj->h_max) + ci->dx_max + cj->dx_max > cj->dmin ||
           ci->dx_max > space_maxreldx * ci->h_max ||
           cj->dx_max > space_maxreldx * cj->h_max))
        return 1;

#ifdef WITH_MPI
      /* Activate the send/recv flags. */
      if (ci->nodeID != engine_rank) {

        /* Activate the tasks to recv foreign cell ci's data. */
        scheduler_activate(s, ci->recv_xv);
        if (cell_is_active(ci, e)) {
          scheduler_activate(s, ci->recv_rho);
          scheduler_activate(s, ci->recv_ti);
        }

        /* Look for the local cell cj's send tasks. */
        struct link *l = NULL;
        for (l = cj->send_xv; l != NULL && l->t->cj->nodeID != ci->nodeID;
             l = l->next)
          ;
        if (l == NULL) error("Missing link to send_xv task.");
        scheduler_activate(s, l->t);

        if (cj->super->drift)
          scheduler_activate(s, cj->super->drift);
        else
          error("Drift task missing !");

        if (cell_is_active(cj, e)) {
          for (l = cj->send_rho; l != NULL && l->t->cj->nodeID != ci->nodeID;
               l = l->next)
            ;
          if (l == NULL) error("Missing link to send_rho task.");
          scheduler_activate(s, l->t);

          for (l = cj->send_ti; l != NULL && l->t->cj->nodeID != ci->nodeID;
               l = l->next)
            ;
          if (l == NULL) error("Missing link to send_ti task.");
          scheduler_activate(s, l->t);
        }

      } else if (cj->nodeID != engine_rank) {

        /* Activate the tasks to recv foreign cell cj's data. */
        scheduler_activate(s, cj->recv_xv);
        if (cell_is_active(cj, e)) {
          scheduler_activate(s, cj->recv_rho);
          scheduler_activate(s, cj->recv_ti);
        }

        /* Look for the local cell ci's send tasks. */
        struct link *l = NULL;
        for (l = ci->send_xv; l != NULL && l->t->cj->nodeID != cj->nodeID;
             l = l->next)
          ;
        if (l == NULL) error("Missing link to send_xv task.");
        scheduler_activate(s, l->t);

        if (ci->super->drift)
          scheduler_activate(s, ci->super->drift);
        else
          error("Drift task missing !");

        if (cell_is_active(ci, e)) {
          for (l = ci->send_rho; l != NULL && l->t->cj->nodeID != cj->nodeID;
               l = l->next)
            ;
          if (l == NULL) error("Missing link to send_rho task.");
          scheduler_activate(s, l->t);

          for (l = ci->send_ti; l != NULL && l->t->cj->nodeID != cj->nodeID;
               l = l->next)
            ;
          if (l == NULL) error("Missing link to send_ti task.");
          scheduler_activate(s, l->t);
        }
      }
#endif
    }
  }

  /* Unskip all the other task types. */
  for (struct link *l = c->gradient; l != NULL; l = l->next)
    scheduler_activate(s, l->t);
  for (struct link *l = c->force; l != NULL; l = l->next)
    scheduler_activate(s, l->t);
  for (struct link *l = c->grav; l != NULL; l = l->next)
    scheduler_activate(s, l->t);
  if (c->extra_ghost != NULL) scheduler_activate(s, c->extra_ghost);
  if (c->ghost != NULL) scheduler_activate(s, c->ghost);
  if (c->init != NULL) scheduler_activate(s, c->init);
  if (c->drift != NULL) scheduler_activate(s, c->drift);
  if (c->kick1 != NULL) scheduler_activate(s, c->kick1);
  if (c->kick2 != NULL) scheduler_activate(s, c->kick2);
  if (c->timestep != NULL) scheduler_activate(s, c->timestep);
  if (c->cooling != NULL) scheduler_activate(s, c->cooling);
  if (c->sourceterms != NULL) scheduler_activate(s, c->sourceterms);

  return 0;
}

/**
 * @brief Set the super-cell pointers for all cells in a hierarchy.
 *
 * @param c The top-level #cell to play with.
 * @param super Pointer to the deepest cell with tasks in this part of the tree.
 */
void cell_set_super(struct cell *c, struct cell *super) {

  /* Are we in a cell with some kind of self/pair task ? */
  if (super == NULL && c->nr_tasks > 0) super = c;

  /* Set the super-cell */
  c->super = super;

  /* Recurse */
  if (c->split)
    for (int k = 0; k < 8; k++)
      if (c->progeny[k] != NULL) cell_set_super(c->progeny[k], super);
}

/**
 * @brief Recursively drifts all particles and g-particles in a cell hierarchy.
 *
 * @param c The #cell.
 * @param e The #engine (to get ti_current).
 */
void cell_drift(struct cell *c, const struct engine *e) {

  const double timeBase = e->timeBase;
  const integertime_t ti_old = c->ti_old;
  const integertime_t ti_current = e->ti_current;
  struct part *const parts = c->parts;
  struct xpart *const xparts = c->xparts;
  struct gpart *const gparts = c->gparts;
  struct spart *const sparts = c->sparts;

  /* Drift from the last time the cell was drifted to the current time */
  const double dt = (ti_current - ti_old) * timeBase;
  float dx_max = 0.f, dx2_max = 0.f, h_max = 0.f;

  /* Check that we are actually going to move forward. */
  if (ti_current < ti_old) error("Attempt to drift to the past");

  /* Are we not in a leaf ? */
  if (c->split) {

    /* Loop over the progeny and collect their data. */
    for (int k = 0; k < 8; k++)
      if (c->progeny[k] != NULL) {
        struct cell *cp = c->progeny[k];
        cell_drift(cp, e);
        dx_max = max(dx_max, cp->dx_max);
        h_max = max(h_max, cp->h_max);
      }

  } else if (ti_current > ti_old) {

    /* Loop over all the g-particles in the cell */
    const size_t nr_gparts = c->gcount;
    for (size_t k = 0; k < nr_gparts; k++) {

      /* Get a handle on the gpart. */
      struct gpart *const gp = &gparts[k];

      /* Drift... */
      drift_gpart(gp, dt, timeBase, ti_old, ti_current);

      /* Compute (square of) motion since last cell construction */
      const float dx2 = gp->x_diff[0] * gp->x_diff[0] +
                        gp->x_diff[1] * gp->x_diff[1] +
                        gp->x_diff[2] * gp->x_diff[2];
      dx2_max = (dx2_max > dx2) ? dx2_max : dx2;
    }

    /* Loop over all the gas particles in the cell */
    const size_t nr_parts = c->count;
    for (size_t k = 0; k < nr_parts; k++) {

      /* Get a handle on the part. */
      struct part *const p = &parts[k];
      struct xpart *const xp = &xparts[k];

      /* Drift... */
      drift_part(p, xp, dt, timeBase, ti_old, ti_current);

      /* Compute (square of) motion since last cell construction */
      const float dx2 = xp->x_diff[0] * xp->x_diff[0] +
                        xp->x_diff[1] * xp->x_diff[1] +
                        xp->x_diff[2] * xp->x_diff[2];
      dx2_max = (dx2_max > dx2) ? dx2_max : dx2;

      /* Maximal smoothing length */
      h_max = (h_max > p->h) ? h_max : p->h;
    }

    /* Loop over all the star particles in the cell */
    const size_t nr_sparts = c->scount;
    for (size_t k = 0; k < nr_sparts; k++) {

      /* Get a handle on the spart. */
      struct spart *const sp = &sparts[k];

      /* Drift... */
      drift_spart(sp, dt, timeBase, ti_old, ti_current);

      /* Note: no need to compute dx_max as all spart have a gpart */
    }

    /* Now, get the maximal particle motion from its square */
    dx_max = sqrtf(dx2_max);

  } else {

    h_max = c->h_max;
    dx_max = c->dx_max;
  }

  /* Store the values */
  c->h_max = h_max;
  c->dx_max = dx_max;

  /* Update the time of the last drift */
  c->ti_old = ti_current;
}

/**
 * @brief Recursively checks that all particles in a cell have a time-step
 */
void cell_check_timesteps(struct cell *c) {
#ifdef SWIFT_DEBUG_CHECKS

<<<<<<< HEAD
  if (c->nodeID != engine_rank) return;

  if (c->ti_end_min == 0) error("Cell without assigned time-step");
=======
  if (c->ti_end_min == 0 && c->nr_tasks > 0)
    error("Cell without assigned time-step");
>>>>>>> c8be4935

  if (c->split) {
    for (int k = 0; k < 8; ++k)
      if (c->progeny[k] != NULL) cell_check_timesteps(c->progeny[k]);
  } else {

<<<<<<< HEAD
    for (int i = 0; i < c->count; ++i)
      if (c->parts[i].time_bin == 0)
        error("Particle without assigned time-bin");
=======
    if (c->nodeID == engine_rank)
      for (int i = 0; i < c->count; ++i)
        if (c->parts[i].time_bin == 0)
          error("Particle without assigned time-bin");
>>>>>>> c8be4935
  }
#endif
}<|MERGE_RESOLUTION|>--- conflicted
+++ resolved
@@ -245,7 +245,7 @@
  *
  * @return The number of packed cells.
  */
-int cell_pack_ti_ends(struct cell *c, integertime_t *ti_ends) {
+int cell_pack_ti_ends(struct cell *c, int *ti_ends) {
 
 #ifdef WITH_MPI
 
@@ -1325,30 +1325,18 @@
 void cell_check_timesteps(struct cell *c) {
 #ifdef SWIFT_DEBUG_CHECKS
 
-<<<<<<< HEAD
-  if (c->nodeID != engine_rank) return;
-
-  if (c->ti_end_min == 0) error("Cell without assigned time-step");
-=======
   if (c->ti_end_min == 0 && c->nr_tasks > 0)
     error("Cell without assigned time-step");
->>>>>>> c8be4935
 
   if (c->split) {
     for (int k = 0; k < 8; ++k)
       if (c->progeny[k] != NULL) cell_check_timesteps(c->progeny[k]);
   } else {
 
-<<<<<<< HEAD
-    for (int i = 0; i < c->count; ++i)
-      if (c->parts[i].time_bin == 0)
-        error("Particle without assigned time-bin");
-=======
     if (c->nodeID == engine_rank)
       for (int i = 0; i < c->count; ++i)
         if (c->parts[i].time_bin == 0)
           error("Particle without assigned time-bin");
->>>>>>> c8be4935
   }
 #endif
 }