# Define the system of units to use internally.
InternalUnitSystem:
  UnitMass_in_cgs:     1   # Grams
  UnitLength_in_cgs:   1   # Centimeters
  UnitVelocity_in_cgs: 1   # Centimeters per second
  UnitCurrent_in_cgs:  1   # Amperes
  UnitTemp_in_cgs:     1   # Kelvin

<<<<<<< HEAD
# Cosmological parameters
Cosmology:
  h:              0.6777        # Reduced Hubble constant
  a_begin:        0.0078125     # Initial scale-factor of the simulation
  a_end:          1.0           # Final scale factor of the simulation
  Omega_m:        0.307         # Matter density parameter
  Omega_lambda:   0.693         # Dark-energy density parameter
  Omega_b:        0.0455        # Baryon density parameter
  Omega_r:        0.            # (Optional) Radiation density parameter
  w_0:            -1.0          # (Optional) Dark-energy equation-of-state parameter at z=0.
  w_a:            0.            # (Optional) Dark-energy equation-of-state time evolution parameter.
=======
# Values of some physical constants
PhysicalConstants:
  G:            6.67408e-8 # (Optional) Overwrite the value of Newton's constant used internally by the code.
>>>>>>> ca39f4e9

# Parameters for the task scheduling
Scheduler:
  nr_queues:                 0         # (Optional) The number of task queues to use. Use 0  to let the system decide.
  cell_max_size:             8000000   # (Optional) Maximal number of interactions per task if we force the split (this is the default value).
  cell_sub_size_pair_hydro:  256000000 # (Optional) Maximal number of interactions per sub-pair hydro task  (this is the default value).
  cell_sub_size_self_hydro:  32000     # (Optional) Maximal number of interactions per sub-self hydro task  (this is the default value).
  cell_sub_size_pair_grav:   256000000 # (Optional) Maximal number of interactions per sub-pair gravity task  (this is the default value).
  cell_sub_size_self_grav:   32000     # (Optional) Maximal number of interactions per sub-self gravity task  (this is the default value).
  cell_split_size:           400       # (Optional) Maximal number of particles per cell (this is the default value).
  max_top_level_cells:       12        # (Optional) Maximal number of top-level cells in any dimension. The number of top-level cells will be the cube of this (this is the default value).
  tasks_per_cell:            0         # (Optional) The average number of tasks per cell. If not large enough the simulation will fail (means guess...).
  mpi_message_limit:         4096      # (Optional) Maximum MPI task message size to send non-buffered, KB.

# Parameters governing the time integration (Set dt_min and dt_max to the same value for a fixed time-step run.)
TimeIntegration:
  time_begin: 0.    # The starting time of the simulation (in internal units).
  time_end:   1.    # The end time of the simulation (in internal units).
  dt_min:     1e-6  # The minimal time-step size of the simulation (in internal units).
  dt_max:     1e-2  # The maximal time-step size of the simulation (in internal units).

# Parameters governing the snapshots
Snapshots:
  basename:   output      # Common part of the name of output files
  time_first: 0.          # Time of the first output (in internal units)
  delta_time: 0.01        # Time difference between consecutive outputs (in internal units)
  compression: 0          # (Optional) Set the level of compression of the HDF5 datasets [0-9]. 0 does no compression.
  UnitMass_in_cgs:     1  # (Optional) Unit system for the outputs (Grams)
  UnitLength_in_cgs:   1  # (Optional) Unit system for the outputs (Centimeters)
  UnitVelocity_in_cgs: 1  # (Optional) Unit system for the outputs (Centimeters per second)
  UnitCurrent_in_cgs:  1  # (Optional) Unit system for the outputs (Amperes)
  UnitTemp_in_cgs:     1  # (Optional) Unit system for the outputs (Kelvin)

# Parameters governing the conserved quantities statistics
Statistics:
  delta_time:          1e-2      # Time between statistics output
  energy_file_name:    energy    # (Optional) File name for energy output
  timestep_file_name:  timesteps # (Optional) File name for timing information output. Note: No underscores "_" allowed in file name

# Parameters for the hydrodynamics scheme
SPH:
  resolution_eta:        1.2348   # Target smoothing length in units of the mean inter-particle separation (1.2348 == 48Ngbs with the cubic spline kernel).
  CFL_condition:         0.1      # Courant-Friedrich-Levy condition for time integration.
  h_tolerance:           1e-4     # (Optional) Relative accuracy of the Netwon-Raphson scheme for the smoothing lengths.
  h_max:                 10.      # (Optional) Maximal allowed smoothing length in internal units. Defaults to FLT_MAX if unspecified.
  max_volume_change:     1.4      # (Optional) Maximal allowed change of kernel volume over one time-step.
  max_ghost_iterations:  30       # (Optional) Maximal number of iterations allowed to converge towards the smoothing length.

EoS:
  isothermal_internal_energy: 20.26784 # Thermal energy per unit mass for the case of isothermal equation of state (in internal units).

# Parameters for the self-gravity scheme
Gravity:
  eta:          0.025    # Constant dimensionless multiplier for time integration.
  theta:        0.7      # Opening angle (Multipole acceptance criterion)
  epsilon:      0.1      # Softening length (in internal units).
  a_smooth:     1.25     # (Optional) Smoothing scale in top-level cell sizes to smooth the long-range forces over (this is the default value).
  r_cut_max:    4.5      # (Optional) Cut-off in number of top-level cells beyond which no FMM forces are computed (this is the default value).
  r_cut_min:    0.1      # (Optional) Cut-off in number of top-level cells below which no truncation of FMM forces are performed (this is the default value).

# Parameters related to the initial conditions
InitialConditions:
  file_name:  SedovBlast/sedov.hdf5 # The file to read
  cleanup_h:   0                    # (Optional) Clean the values of h that are read in. Set to 1 to activate.
  h_scaling:  1.                    # (Optional) A scaling factor to apply to all smoothing lengths in the ICs.
  shift_x:    0.                    # (Optional) A shift to apply to all particles read from the ICs (in internal units).
  shift_y:    0.
  shift_z:    0.
  replicate:  2                     # (Optional) Replicate all particles along each axis a given number of times. Default 1.

# Parameters controlling restarts
Restarts:
  enable:      1        # (Optional) whether to enable dumping restarts at fixed intervals.
  onexit:      0        # (Optional) whether to dump restarts on exit (*needs enable*)
  subdir:      restart  # (Optional) name of subdirectory for restart files.
  basename:    swift    # (Optional) prefix used in naming restart files.
  delta_hours: 6.0      # (Optional) decimal hours between dumps of restart files.
  stop_steps:  100      # (Optional) how many steps to process before checking if the <subdir>/stop file exists. When present the application will attempt to exit early, dumping restart files first.

# Parameters governing domain decomposition
DomainDecomposition:
  initial_type:     simple_metis # (Optional) The initial decomposition strategy: "grid",
                                 #            "simple_metis", "weighted_metis", or "vectorized".
  initial_grid_x:   10      # (Optional) Grid size if the "grid" strategy is chosen.
  initial_grid_y:   10      # ""
  initial_grid_z:   10      # ""

  repartition_type: costs/costs # (Optional) The re-decomposition strategy, one of:
                            # "none/none", "costs/costs", "counts/none", "none/costs", "counts/costs",
                            # "costs/time" or "none/time".
                            # These are vertex/edge weights with "costs" as task timing, "counts" as
                            # sum of particles and "time" as the expected time of the next updates

  trigger:          0.05    # (Optional) Fractional (<1) CPU time difference between MPI ranks required to trigger a
                            # new decomposition, or number of steps (>1) between decompositions
  minfrac:          0.9     # (Optional) Fractional of all particles that should be updated in previous step when
                            # using CPU time trigger

# Parameters related to external potentials --------------------------------------------

# Point mass external potentials
PointMassPotential:
  position_x:      50.      # location of external point mass (internal units)
  position_y:      50.
  position_z:      50.
  mass:            1e10     # mass of external point mass (internal units)
  timestep_mult:   0.03     # Dimensionless pre-factor for the time-step condition

# Isothermal potential parameters
IsothermalPotential:
  position_x:      100.     # Location of centre of isothermal potential with respect to centre of the box (internal units)
  position_y:      100.
  position_z:      100.
  vrot:            200.     # Rotation speed of isothermal potential (internal units)
  timestep_mult:   0.03     # Dimensionless pre-factor for the time-step condition
  epsilon:         0.1      # Softening size (internal units)

# Disk-patch potential parameters
DiscPatchPotential:
  surface_density: 10.      # Surface density of the disc (internal units)
  scale_height:    100.     # Scale height of the disc (internal units)
  z_disc:          400.     # Position of the disc along the z-axis (internal units)
  z_trunc:         300.     # (Optional) Distance from the disc along z-axis above which the potential gets truncated.
  z_max:           380.     # (Optional) Distance from the disc along z-axis above which the potential is set to 0.
  timestep_mult:   0.03     # Dimensionless pre-factor for the time-step condition
  growth_time:     5.       # (Optional) Time for the disc to grow to its final size (multiple of the dynamical time)

# Sine Wave potential
SineWavePotential:
  amplitude:        10.     # Amplitude of the sine wave (internal units)
  timestep_limit:   1.      # Time-step dimensionless pre-factor.
  growth_time:      0.      # (Optional) Time for the potential to grow to its final size.

# Parameters related to cooling function  ----------------------------------------------

# Constant du/dt cooling function
ConstCooling:
  cooling_rate: 1.          # Cooling rate (du/dt) (internal units)
  min_energy:   1.          # Minimal internal energy per unit mass (internal units)
  cooling_tstep_mult: 1.    # Dimensionless pre-factor for the time-step condition

# Constant lambda cooling function
LambdaCooling:
  lambda:                      2.0   # Cooling rate (in cgs units)
  minimum_temperature:         1.0e4 # Minimal temperature (Kelvin)
  mean_molecular_weight:       0.59  # Mean molecular weight
  hydrogen_mass_abundance:     0.75  # Hydrogen mass abundance (dimensionless)
  cooling_tstep_mult:          1.0   # Dimensionless pre-factor for the time-step condition

# Cooling with Grackle 2.0
GrackleCooling:
  GrackleCloudyTable: CloudyData_UVB=HM2012.h5 # Name of the Cloudy Table (available on the grackle bitbucket repository)
  UVbackground: 1 # Enable or not the UV background
  GrackleRedshift: 0 # Redshift to use (-1 means time based redshift)
  GrackleHSShieldingDensityThreshold: 1.1708e-26 # self shielding threshold in internal system of units

# Parameters related to chemistry models  -----------------------------------------------

# EAGLE model
EAGLEChemistry:
  InitMetallicity:         0.           # Inital fraction of particle mass in *all* metals
  InitAbundance_Hydrogen:  0.752        # Inital fraction of particle mass in Hydrogen
  InitAbundance_Helium:    0.248        # Inital fraction of particle mass in Helium
  InitAbundance_Carbon:    0.000        # Inital fraction of particle mass in Carbon
  InitAbundance_Nitrogen:  0.000        # Inital fraction of particle mass in Nitrogen
  InitAbundance_Oxygen:    0.000        # Inital fraction of particle mass in Oxygen
  InitAbundance_Neon:      0.000        # Inital fraction of particle mass in Neon
  InitAbundance_Magnesium: 0.000        # Inital fraction of particle mass in Magnesium
  InitAbundance_Silicon:   0.000        # Inital fraction of particle mass in Silicon
  InitAbundance_Iron:      0.000        # Inital fraction of particle mass in Iron
  CalciumOverSilicon:      0.0941736    # Constant ratio of Calcium over Silicon abundance
  SulphurOverSilicon:      0.6054160    # Constant ratio of Sulphur over Silicon abundance
<|MERGE_RESOLUTION|>--- conflicted
+++ resolved
@@ -6,7 +6,10 @@
   UnitCurrent_in_cgs:  1   # Amperes
   UnitTemp_in_cgs:     1   # Kelvin
 
-<<<<<<< HEAD
+# Values of some physical constants
+PhysicalConstants:
+  G:            6.67408e-8 # (Optional) Overwrite the value of Newton's constant used internally by the code.
+
 # Cosmological parameters
 Cosmology:
   h:              0.6777        # Reduced Hubble constant
@@ -18,11 +21,6 @@
   Omega_r:        0.            # (Optional) Radiation density parameter
   w_0:            -1.0          # (Optional) Dark-energy equation-of-state parameter at z=0.
   w_a:            0.            # (Optional) Dark-energy equation-of-state time evolution parameter.
-=======
-# Values of some physical constants
-PhysicalConstants:
-  G:            6.67408e-8 # (Optional) Overwrite the value of Newton's constant used internally by the code.
->>>>>>> ca39f4e9
 
 # Parameters for the task scheduling
 Scheduler:
