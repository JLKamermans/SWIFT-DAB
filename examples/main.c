--- conflicted
+++ resolved
@@ -134,11 +134,7 @@
   bzero(&s, sizeof(struct space));
 
   /* Parse the options */
-<<<<<<< HEAD
-  while ((c = getopt(argc, argv, "a:c:d:e:f:m:p:q:r:s:t:w:yz:")) != -1)
-=======
-  while ((c = getopt(argc, argv, "a:c:d:f:g:m:q:r:s:t:w:y:z:")) != -1)
->>>>>>> 33492737
+  while ((c = getopt(argc, argv, "a:c:d:e:f:m:p:q:r:s:t:w:y:z:")) != -1)
     switch (c) {
       case 'a':
         if (sscanf(optarg, "%lf", &scaling) != 1)
